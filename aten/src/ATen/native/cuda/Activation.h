<<<<<<< HEAD
#pragma once
=======

#include <ATen/native/Activation.h>
>>>>>>> 6199b523
#include <cstdint>

namespace at {
struct TensorIteratorBase;
class TensorBase;
}

namespace at { namespace native {

void launch_glu_backward_kernel(const TensorIteratorBase& iter,
                                int64_t gI_stride, int64_t I_stride);

void launch_log_sigmoid_forward_kernel(TensorIteratorBase& iter);

void launch_prelu_cuda_kernel_share_weights(
    TensorIteratorBase &iter, const TensorBase &weight);
void launch_prelu_cuda_kernel_multi_weights(
    const TensorBase &result, const TensorBase &input, const TensorBase &weight);

void launch_prelu_cuda_backward_kernel_share_weights(
    TensorIteratorBase &iter, const TensorBase &weight);
void launch_prelu_cuda_backward_kernel_multi_weights(
    const TensorBase &input, const TensorBase &weight, const TensorBase &grad_out,
    const TensorBase &input_grad, const TensorBase &weight_grad_collector);

void GeluCUDAKernelImpl(TensorIteratorBase& it, GeluType approximate);
void GeluBackwardCUDAKernelImpl(TensorIteratorBase& it, GeluType approximate);

}}  // namespace at::native<|MERGE_RESOLUTION|>--- conflicted
+++ resolved
@@ -1,9 +1,5 @@
-<<<<<<< HEAD
 #pragma once
-=======
-
 #include <ATen/native/Activation.h>
->>>>>>> 6199b523
 #include <cstdint>
 
 namespace at {
