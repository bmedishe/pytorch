#include <ATen/ATen.h>
#include <ATen/NativeFunctions.h>
#include <ATen/TensorUtils.h>
#include <ATen/Parallel.h>
#include <ATen/core/grad_mode.h>
#include <ATen/native/CPUBlas.h>
#include <ATen/native/im2col.h>
#include <ATen/native/ConvUtils.h>

#include <c10/util/irange.h>

namespace at {
namespace native {

namespace {

static inline void slow_conv_transpose2d_param_check(
    IntArrayRef kernel_size,
    IntArrayRef stride,
    IntArrayRef padding,
    IntArrayRef output_padding,
    IntArrayRef dilation) {
  TORCH_CHECK(
      kernel_size.size() == 2,
      "Expect kernel_size size of 2, but got ", kernel_size.size());
  TORCH_CHECK(
      dilation.size() == 2,
      "Expect dilation size of 2, but got ", dilation.size());
  TORCH_CHECK(
      padding.size() == 2,
      "Expect padding size of 2, but got ", padding.size());
  TORCH_CHECK(
      stride.size() == 2,
      "Expect stride size of 2, but got ", stride.size());
  TORCH_CHECK(
      output_padding.size() == 2,
      "Expect stride size of 2, but got ", output_padding.size());
}

static inline void slow_conv_transpose2d_shape_check(
    const Tensor& input,
    const Tensor& grad_output,
    const Tensor& weight,
    const Tensor& bias,
    int kernel_height,
    int kernel_width,
    int stride_height,
    int stride_width,
    int pad_height,
    int pad_width,
    int output_padding_height,
    int output_padding_width,
    int dilation_height,
    int dilation_width,
    bool weight_nullable) {
  TORCH_CHECK(
      kernel_width > 0 && kernel_height > 0,
      "kernel size should be greater than zero, but got kernel_height: ",
      kernel_height,
      " kernel_width: ",
      kernel_width);
  TORCH_CHECK(
      stride_width > 0 && stride_height > 0,
      "stride should be greater than zero, but got stride_height: ",
      stride_height,
      " stride_width: ",
      stride_width);
  TORCH_CHECK(
      dilation_width > 0 && dilation_height > 0,
      "dilation should be greater than zero, but got dilation_height: ",
      dilation_height,
      ", dilation_width: ",
      dilation_width);
  TORCH_CHECK(
      (output_padding_width < stride_width ||
       output_padding_width < dilation_width) &&
          (output_padding_height < stride_height ||
           output_padding_height < dilation_height),
      "output padding must be smaller than either stride or dilation, but got output_padding_height: ",
      output_padding_height,
      " output_padding_width: ",
      output_padding_width,
      " stride_height: ",
      stride_height,
      " stride_width: ",
      stride_width,
      " dilation_height: ",
      dilation_height,
      " dilation_width: ",
      dilation_width);

  if (weight.defined()) {
    TORCH_CHECK(
        weight.numel() != 0 && (weight.dim() == 2 || weight.dim() == 4),
        "non-empty 2D or 4D weight tensor expected, but got: ",
        weight.sizes());
    if (bias.defined()) {
      check_dim_size(bias, 1, 0, weight.size(1));
    }
  } else if (!weight_nullable) {
    AT_ERROR("weight tensor is expected to be non-nullable");
  }

  int ndim = input.dim();
  int dimf = 0;
  int dimh = 1;
  int dimw = 2;

  if (ndim == 4) {
    dimf++;
    dimh++;
    dimw++;
  }

  TORCH_CHECK(
      input.numel() != 0 && (ndim == 3 || ndim == 4),
      "non-empty 3D or 4D input tensor expected but got a tensor with size ",
      input.sizes());

  int64_t input_height = input.size(dimh);
  int64_t input_width = input.size(dimw);
  int64_t output_height = (input_height - 1) * stride_height - 2 * pad_height +
      (dilation_height * (kernel_height - 1) + 1) + output_padding_height;
  int64_t output_width = (input_width - 1) * stride_width - 2 * pad_width +
      (dilation_width * (kernel_width - 1) + 1) + output_padding_width;

  if (output_width < 1 || output_height < 1) {
    AT_ERROR(
        "Given input size per channel: (",
        input_height,
        " x ",
        input_width,
        "). "
        "Calculated output size per channel: (",
        output_height,
        " x ",
        output_width,
        "). Output size is too small");
  }

  if (weight.defined()) {
    int64_t n_input_plane = weight.size(0);
    check_dim_size(input, ndim, dimf, n_input_plane);
  }

  if (grad_output.defined()) {
    if (weight.defined()) {
      int64_t n_output_plane = weight.size(1);
      check_dim_size(grad_output, ndim, dimf, n_output_plane);
    } else if (bias.defined()) {
      int64_t n_output_plane = bias.size(0);
      check_dim_size(grad_output, ndim, dimf, n_output_plane);
    }
    check_dim_size(grad_output, ndim, dimh, output_height);
    check_dim_size(grad_output, ndim, dimw, output_width);
  }
}

void slow_conv_transposed2d_channels_last(
    Tensor& output,
    const Tensor& input,
    const Tensor& weight,
    const Tensor& bias,
    int64_t kernel_height, int64_t kernel_width,
    int64_t stride_height, int64_t stride_width,
    int64_t pad_height, int64_t pad_width,
    int64_t dilation_height, int64_t dilation_width,
    Tensor& columns,
    bool skip_col2im) {
  int64_t batch_size = input.size(0);
  int64_t n_input_plane = weight.size(0);
  int64_t n_output_plane = weight.size(1);
  int64_t input_height = input.size(2);
  int64_t input_width = input.size(3);
  int64_t output_height = output.size(2);
  int64_t output_width = output.size(3);

  // resize columns: {N*IH*IW, KH*KW*OC}
  columns.resize_({batch_size * input_height * input_width, kernel_height * kernel_width * n_output_plane});

  AT_DISPATCH_FLOATING_TYPES_AND(at::ScalarType::Long, input.scalar_type(),
      "slow_conv_transposed2d_channels_last", [&] {
    // Do GEMM in column-major, matrice shape shall be:
    //   input: {IC, N*IH*IW}
    //   weight: {KH*KW*OC, IC}
    //   columns: {KH*KW*OC, N*IH*IW}
    int64_t m = kernel_height * kernel_width * n_output_plane;
    int64_t k = n_input_plane;
    int64_t n = batch_size * input_height * input_width;

    cpublas::gemm(
        cpublas::NoTranspose,
        cpublas::NoTranspose,
        m,
        n,
        k,
        1,
        weight.data_ptr<scalar_t>(),
        m,
        input.data_ptr<scalar_t>(),
        k,
        0,
        skip_col2im ? output.data_ptr<scalar_t>() : columns.data_ptr<scalar_t>(),
        m);
  });

  if (skip_col2im) {
    if (bias.defined()) {
      output.add_(bias.unsqueeze(-1).unsqueeze(-1));
    }
  } else {
    // Init output with bias or zero, before accumulation in col2im
    if (bias.defined()) {
      output.copy_(bias.unsqueeze(-1).unsqueeze(-1));
    } else {
      output.zero_();
    }
    // Unpack columns back into input
    col2im_channels_last_stub(
        kCPU,
        output,
        columns,
        batch_size,
        n_output_plane,
        output_height, output_width,
        input_height, input_width,
        kernel_height, kernel_width,
        pad_height, pad_width,
        stride_height, stride_width,
        dilation_height, dilation_width);
  }
}

void slow_conv_transpose2d_out_cpu_template(
    Tensor& output,
    const Tensor& input_,
    const Tensor& weight_,
    IntArrayRef kernel_size,
    const Tensor& bias_,
    IntArrayRef stride,
    IntArrayRef padding,
    IntArrayRef output_padding,
    IntArrayRef dilation,
    Tensor& columns_) {
  bool use_channels_last = input_.suggest_memory_format() == at::MemoryFormat::ChannelsLast ||
      weight_.suggest_memory_format() == at::MemoryFormat::ChannelsLast;
  auto memory_format = use_channels_last ? at::MemoryFormat::ChannelsLast : at::MemoryFormat::Contiguous;

  slow_conv_transpose2d_param_check(
      kernel_size,
      stride,
      padding,
      output_padding,
      dilation);

  int64_t kernel_height = kernel_size[0];
  int64_t kernel_width = kernel_size[1];
  int64_t dilation_height = dilation[0];
  int64_t dilation_width = dilation[1];
  int64_t pad_height = padding[0];
  int64_t pad_width = padding[1];
  int64_t stride_height = stride[0];
  int64_t stride_width = stride[1];
  int64_t output_padding_height = output_padding[0];
  int64_t output_padding_width = output_padding[1];

  slow_conv_transpose2d_shape_check(
      input_,
      Tensor(),
      weight_,
      bias_,
      kernel_height,
      kernel_width,
      stride_height,
      stride_width,
      pad_height,
      pad_width,
      output_padding_height,
      output_padding_width,
      dilation_height,
      dilation_width,
      false);

  Tensor input = input_.contiguous(memory_format);
  Tensor weight = weight_.contiguous(memory_format);

  Tensor columns = columns_;
  TORCH_CHECK(columns.is_contiguous(), "columns needs to be contiguous");

  bool is_batch = false;
  if (input.dim() == 3) {
    // Force batch
    is_batch = true;
    input.resize_({1, input.size(0), input.size(1), input.size(2)});
  }

  auto output_sizes = conv_input_size(
      input.sizes(), weight.sizes(), padding, output_padding, stride, dilation, /*groups*/ 1);

  int64_t batch_size = input.size(0);
  int64_t input_height = input.size(2);
  int64_t input_width = input.size(3);
  int64_t output_height = output_sizes[2];
  int64_t output_width = output_sizes[3];
  int64_t n_input_plane = weight.size(0);
  int64_t n_output_plane = weight.size(1);

  // Resize output
  output.resize_(output_sizes, memory_format);

  bool skip_col2im = skip_transforming(kernel_size, stride, padding, output_padding, dilation);

  if (use_channels_last) {
    slow_conv_transposed2d_channels_last(
      output,
      input,
      weight,
      bias_,
      kernel_height, kernel_width,
      stride_height, stride_width,
      pad_height, pad_width,
      dilation_height, dilation_width,
      columns,
      skip_col2im);
    return;
  }

  // Resize temporary columns
  columns.resize_({batch_size, n_output_plane * kernel_width * kernel_height,
                   input_height * input_width});

  // Parallel for each elt in batch
  at::parallel_for(0, batch_size, 0, [&](int64_t begin, int64_t end) {
    NoGradGuard no_grad;
    AutoNonVariableTypeMode non_variable_type_mode;
    for (int elt = begin; elt < end; elt++) {
      Tensor input_n = input.select(0, elt);
      Tensor output_n = output.select(0, elt);
      Tensor columns_n = columns.select(0, elt);

      AT_DISPATCH_FLOATING_TYPES_AND(at::ScalarType::Long, input.scalar_type(),
          "slow_conv_transpose2d_out_cpu", [&] {
        // Do GEMM in column-major, matrice shape shall be:
        //   input: {IC, IH*IW}
        //   weight: {IC, OC*KH*KW}
        //   columns: {OC*KH*KW, IH*IW}
        int64_t m = n_output_plane * kernel_height * kernel_width;
        int64_t n = input_height * input_width;
        int64_t k = n_input_plane;

        cpublas::gemm(
            cpublas::NoTranspose,
            cpublas::Transpose,
            n,
            m,
            k,
            1,
            input_n.data_ptr<scalar_t>(),
            n,
            weight.data_ptr<scalar_t>(),
            m,
            0,
            skip_col2im ? output_n.data_ptr<scalar_t>() : columns_n.data_ptr<scalar_t>(),
            n);
      });

      if (skip_col2im) {
        if (bias_.defined()) {
          output_n.add_(bias_.unsqueeze(-1).unsqueeze(-1));
        }
      } else {
        // Init output with bias or zero, before accumulation in col2im
        if (bias_.defined()) {
          output_n.copy_(bias_.unsqueeze(-1).unsqueeze(-1));
        } else {
          output_n.zero_();
        }
        // Unpack columns back into input
        col2im_stub(
            kCPU,
            output_n,
            columns_n,
            n_output_plane,
            output_height, output_width,
            input_height, input_width,
            kernel_height, kernel_width,
            pad_height, pad_width,
            stride_height, stride_width,
            dilation_height, dilation_width);
      }
    }
  });

  if (is_batch) {
    output.resize_({n_output_plane, output_height, output_width});
  }
}

void slow_conv_transposed2d_backward_channels_last(
    Tensor& grad_input,
    const Tensor& grad_output,
    const Tensor& weight,
    int64_t kernel_height, int64_t kernel_width,
    int64_t stride_height, int64_t stride_width,
    int64_t pad_height, int64_t pad_width,
    int64_t dilation_height, int64_t dilation_width,
    Tensor& columns,
    bool skip_im2col) {
  int64_t batch_size = grad_output.size(0);
  int64_t n_input_plane = weight.size(0);
  int64_t n_output_plane = weight.size(1);
  int64_t input_height = grad_input.size(2);
  int64_t input_width = grad_input.size(3);
  int64_t output_height = grad_output.size(2);
  int64_t output_width = grad_output.size(3);

  // resize columns: {N*IH*IW, KH*KW*OC}
  columns.resize_({batch_size * input_height * input_width, kernel_height * kernel_width * n_output_plane});

  if (!skip_im2col) {
    im2col_channels_last_stub(
        kCPU,
        columns,
        grad_output,
        batch_size,
        n_output_plane,
        output_height, output_width,
        input_height, input_width,
        kernel_height, kernel_width,
        pad_height, pad_width,
        stride_height, stride_width,
        dilation_height, dilation_width);
  }

  AT_DISPATCH_FLOATING_TYPES_AND(at::ScalarType::Long, grad_output.scalar_type(),
      "slow_conv_transposed2d_backward_channels_last", [&] {
    // Do GEMM in column-major, matrice shape shall be:
    //   weight: {KH*KW*OC, IC}
    //   columns: {KH*KW*OC, N*IH*IW}
    //   grad_input: {IC, N*IH*IW}
    int64_t m = n_input_plane;
    int64_t k = kernel_height * kernel_width * n_output_plane;
    int64_t n = batch_size * input_height * input_width;

    cpublas::gemm(
        cpublas::Transpose,
        cpublas::NoTranspose,
        m,
        n,
        k,
        1,
        weight.data_ptr<scalar_t>(),
        k,
        skip_im2col ? grad_output.data_ptr<scalar_t>() : columns.data_ptr<scalar_t>(),
        k,
        0,
        grad_input.data_ptr<scalar_t>(),
        m);
  });
}

static void slow_conv_transpose2d_backward_out_cpu_template(
    const Tensor& input_,
    const Tensor& grad_output_,
    Tensor& grad_input,
    const Tensor& weight_,
    const Tensor& grad_columns_,
    IntArrayRef kernel_size,
    IntArrayRef stride,
    IntArrayRef padding,
    IntArrayRef output_padding,
    IntArrayRef dilation) {
  bool use_channels_last = input_.suggest_memory_format() == at::MemoryFormat::ChannelsLast ||
      weight_.suggest_memory_format() == at::MemoryFormat::ChannelsLast;
  auto memory_format = use_channels_last ? at::MemoryFormat::ChannelsLast : at::MemoryFormat::Contiguous;

  slow_conv_transpose2d_param_check(
      kernel_size,
      stride,
      padding,
      output_padding,
      dilation);

  int64_t kernel_height = kernel_size[0];
  int64_t kernel_width = kernel_size[1];
  int64_t dilation_height = dilation[0];
  int64_t dilation_width = dilation[1];
  int64_t pad_height = padding[0];
  int64_t pad_width = padding[1];
  int64_t stride_height = stride[0];
  int64_t stride_width = stride[1];
  int64_t output_padding_height = output_padding[0];
  int64_t output_padding_width = output_padding[1];

  slow_conv_transpose2d_shape_check(
      input_,
      grad_output_,
      weight_,
      Tensor(),
      kernel_height,
      kernel_width,
      stride_height,
      stride_width,
      pad_height,
      pad_width,
      output_padding_height,
      output_padding_width,
      dilation_height,
      dilation_width,
      false);

  Tensor input = input_.contiguous(memory_format);
  Tensor grad_output = grad_output_.contiguous(memory_format);
  Tensor weight = weight_.contiguous(memory_format);

  Tensor grad_columns = grad_columns_;
  TORCH_CHECK(grad_columns.is_contiguous(), "grad_columns needs to be contiguous");

  bool is_batch = false;
  if (input.dim() == 3) {
    // Force batch
    is_batch = true;
    input.resize_({1, input.size(0), input.size(1), input.size(2)});
    grad_output.resize_({1, grad_output.size(0), grad_output.size(1), grad_output.size(2)});
  }

  int64_t batch_size = input.size(0);
  int64_t input_width = input.size(3);
  int64_t input_height = input.size(2);
  int64_t output_height = grad_output.size(2);
  int64_t output_width = grad_output.size(3);
  int64_t n_input_plane = weight.size(0);
  int64_t n_output_plane = weight.size(1);

  // Resize output
  grad_input.resize_({batch_size, n_input_plane, input_height, input_width}, memory_format);
  grad_input.zero_();

  bool skip_im2col = skip_transforming(kernel_size, stride, padding, output_padding, dilation);

  if (use_channels_last) {
    slow_conv_transposed2d_backward_channels_last(
        grad_input,
        grad_output,
        weight,
        kernel_height, kernel_width,
        stride_height, stride_width,
        pad_height, pad_width,
        dilation_height, dilation_width,
        grad_columns,
        skip_im2col);
    return;
  }

  // Resize temporary columns
  grad_columns.resize_({batch_size, n_output_plane * kernel_width * kernel_height,
                        input_height * input_width});

  // Parallel for each elt in batch
  at::parallel_for(0, batch_size, 0, [&](int64_t begin, int64_t end) {
    NoGradGuard no_grad;
    AutoNonVariableTypeMode non_variable_type_mode;
    for (int64_t elt = begin; elt < end; elt++) {
      Tensor grad_input_n = grad_input.select(0, elt);
      Tensor grad_output_n = grad_output.select(0, elt);
      Tensor grad_columns_n = grad_columns.select(0, elt);

      if (!skip_im2col) {
        // Extract columns:
        im2col_stub(kCPU,
            grad_columns_n,
            grad_output_n,
            n_output_plane,
            output_height, output_width,
            input_height, input_width,
            kernel_height, kernel_width,
            pad_height, pad_width,
            stride_height, stride_width,
            dilation_height, dilation_width);
      }

      AT_DISPATCH_FLOATING_TYPES_AND(at::ScalarType::Long, input.scalar_type(),
          "slow_conv_transpose2d_backward_out_cpu", [&] {
        // Do GEMM in column-major, matrice shape shall be:
        //   columns: {OC*KH*KW,IH*IW}
        //   weight: {IC, OC*KH*KW}
        //   grad_input: {IC, IH*IW}
        int64_t m = n_input_plane;
        int64_t n = input_height * input_width;
        int64_t k = n_output_plane * kernel_height * kernel_width;

        cpublas::gemm(
            cpublas::NoTranspose,
            cpublas::NoTranspose,
            n,
            m,
            k,
            1,
            skip_im2col ? grad_output_n.data_ptr<scalar_t>() : grad_columns_n.data_ptr<scalar_t>(),
            n,
            weight.data_ptr<scalar_t>(),
            k,
            0,
            grad_input_n.data_ptr<scalar_t>(),
            n);
      });
    }
  });

  if (is_batch) {
    grad_input.resize_({n_input_plane, input_height, input_width});
  }
}

void slow_conv_transposed_acc_grad_channels_last(
    Tensor& grad_weight,
    Tensor& grad_bias,
    const Tensor& input,
    const Tensor& grad_output,
    int64_t kernel_height, int64_t kernel_width,
    int64_t stride_height, int64_t stride_width,
    int64_t pad_height, int64_t pad_width,
    int64_t dilation_height, int64_t dilation_width,
    Tensor& columns) {
  int64_t batch_size = input.size(0);
  int64_t n_input_plane = grad_weight.size(0);
  int64_t n_output_plane = grad_weight.size(1);
  int64_t input_height = input.size(2);
  int64_t input_width = input.size(3);
  int64_t output_height = grad_output.size(2);
  int64_t output_width = grad_output.size(3);

  if (grad_weight.defined()) {
    // resize columns: {N*IH*IW, KH*KW*OC}
    columns.resize_({batch_size * input_height * input_width, kernel_height * kernel_width * n_output_plane});

    im2col_channels_last_stub(
        kCPU,
        columns,
        grad_output,
        batch_size,
        n_output_plane,
        output_height, output_width,
        input_height, input_width,
        kernel_height, kernel_width,
        pad_height, pad_width,
        stride_height, stride_width,
        dilation_height, dilation_width);

    AT_DISPATCH_FLOATING_TYPES_AND(at::ScalarType::Long, input.scalar_type(),
        "slow_conv_transposed_acc_grad_channels_last", [&] {
      // Do GEMM in column-major, matrice shape shall be:
      //   columns: {KH*KW*OC, N*IH*IW}
      //   input: {IC, N*IH*IW}
      //   grad_weight: {KH*KW*OC, IC}
      int64_t m = kernel_height * kernel_width * n_output_plane;
      int64_t k = batch_size * input_height * input_width;
      int64_t n = n_input_plane;

      cpublas::gemm(
          cpublas::NoTranspose,
          cpublas::Transpose,
          m,
          n,
          k,
          1,
          columns.data_ptr<scalar_t>(),
          m,
          input.data_ptr<scalar_t>(),
          n,
          1,
          grad_weight.data_ptr<scalar_t>(),
          m);
    });
  }

  if (grad_bias.defined()) {
    // 2d view of grad_output
    const int64_t s1 = batch_size *output_height * output_width;
    const int64_t s2 = n_output_plane;
    auto grad_output_2d = grad_output.as_strided({s1, s2}, {s2, 1});
    grad_bias.copy_(grad_output_2d.sum(0));
  }
}

void slow_conv_transpose2d_acc_grad_parameters_cpu(
    const Tensor& input_,
    const Tensor& grad_output_,
    Tensor& grad_weight,
    Tensor& grad_bias,
    const Tensor& columns_,
    IntArrayRef kernel_size,
    IntArrayRef stride,
    IntArrayRef padding,
    IntArrayRef output_padding,
    IntArrayRef dilation) {
  bool use_channels_last = input_.suggest_memory_format() == at::MemoryFormat::ChannelsLast;
  auto memory_format = use_channels_last ? at::MemoryFormat::ChannelsLast : at::MemoryFormat::Contiguous;

  slow_conv_transpose2d_param_check(
      kernel_size,
      stride,
      padding,
      output_padding,
      dilation);

  int64_t kernel_height = kernel_size[0];
  int64_t kernel_width = kernel_size[1];
  int64_t dilation_height = dilation[0];
  int64_t dilation_width = dilation[1];
  int64_t pad_height = padding[0];
  int64_t pad_width = padding[1];
  int64_t stride_height = stride[0];
  int64_t stride_width = stride[1];
  int64_t output_padding_height = output_padding[0];
  int64_t output_padding_width = output_padding[1];

  slow_conv_transpose2d_shape_check(
      input_,
      grad_output_,
      grad_weight,
      grad_bias,
      kernel_height,
      kernel_width,
      stride_height,
      stride_width,
      pad_height,
      pad_width,
      output_padding_height,
      output_padding_width,
      dilation_height,
      dilation_width,
      true);

  if (!grad_weight.defined() && !grad_bias.defined() ) {
    return;
  }

  Tensor input = input_.contiguous(memory_format);
  Tensor grad_output = grad_output_.contiguous(memory_format);

  Tensor columns = columns_;
  TORCH_CHECK(columns.is_contiguous(), "columns needs to be contiguous");
  if (grad_weight.defined()) {
    TORCH_CHECK(grad_weight.is_contiguous(memory_format), "grad_weight needs to be contiguous");
  }
  if (grad_bias.defined()) {
    TORCH_CHECK(grad_bias.is_contiguous(), "grad_bias needs to be contiguous");
  }

  bool is_batch = false;
  if (input.dim() == 3) {
    // Force batch
    is_batch = true;
    input.resize_({1, input.size(0), input.size(1), input.size(2)});
    grad_output.resize_({1, grad_output.size(0), grad_output.size(1), grad_output.size(2)});
  }

  int64_t batch_size = input.size(0);
  int64_t input_width = input.size(3);
  int64_t input_height = input.size(2);
  int64_t output_height = grad_output.size(2);
  int64_t output_width = grad_output.size(3);
  int64_t n_input_plane = input.size(1);
  int64_t n_output_plane = grad_output.size(1);

  bool skip_im2col = skip_transforming(kernel_size, stride, padding, output_padding, dilation);

  if (use_channels_last) {
    slow_conv_transposed_acc_grad_channels_last(
        grad_weight,
        grad_bias,
        input,
        grad_output,
        kernel_height, kernel_width,
        stride_height, stride_width,
        pad_height, pad_width,
        dilation_height, dilation_width,
        columns);
    return;
  }

  // Resize temporary columns
  columns.resize_({n_output_plane * kernel_width * kernel_height,
                   input_height * input_width});

  // For each elt in batch, sequentially do:
  for (int elt = 0; elt < batch_size; elt++) {
    Tensor grad_output_n = grad_output.select(0, elt);

    if (grad_weight.defined()) {
      Tensor input_n = input.select(0, elt);

      if (!skip_im2col) {
        im2col_stub(
            kCPU,
            columns,
            grad_output_n,
            n_output_plane,
            output_height, output_width,
            input_height, input_width,
            kernel_height, kernel_width,
            pad_height, pad_width,
            stride_height, stride_width,
            dilation_height, dilation_width);
      }

      AT_DISPATCH_FLOATING_TYPES_AND(at::ScalarType::Long, input.scalar_type(),
          "slow_conv_transpose2d_acc_grad_parameters_cpu", [&] {
        // Do GEMM in column-major, matrice shape shall be:
        //   columns: {OC*KH*KW, IH*IW}
        //   input: {IC, IH*IW}
        //   grad_weight: {IC, OC*KH*KW}
        int64_t n = n_output_plane * kernel_height * kernel_width;
        int64_t m = n_input_plane;
        int64_t k = input_height * input_width;

        cpublas::gemm(
            cpublas::Transpose,
            cpublas::NoTranspose,
            n,
            m,
            k,
            1,
            skip_im2col ? grad_output_n.data_ptr<scalar_t>() : columns.data_ptr<scalar_t>(),
            k,
            input_n.data_ptr<scalar_t>(),
            k,
            1,
            grad_weight.data_ptr<scalar_t>(),
            n);
      });
    }

    if (grad_bias.defined()) {
      Tensor grad_output_2d = grad_output_n.view({n_output_plane, -1});
      grad_bias.add_(grad_output_2d.sum(1));
    }
  }
}

} // namespace

Tensor& slow_conv_transpose2d_out_cpu(const Tensor& input,
    const Tensor& weight,
    IntArrayRef kernel_size, const c10::optional<Tensor>& bias_opt,
    IntArrayRef stride,
    IntArrayRef padding,
    IntArrayRef output_padding,
<<<<<<< HEAD
    IntArrayRef dilation) {
  Tensor columns = at::empty({0}, input.options());
=======
    IntArrayRef dilation,
    Tensor& output) {
  // See [Note: hacky wrapper removal for optional tensor]
  const Tensor& bias = c10::value_or_else(bias_opt, [] {return Tensor();});

  Tensor columns = at::empty_like(input, LEGACY_CONTIGUOUS_MEMORY_FORMAT);
  Tensor ones = at::empty_like(input, LEGACY_CONTIGUOUS_MEMORY_FORMAT);
>>>>>>> 56c4a055

  slow_conv_transpose2d_out_cpu_template(
      output,
      input,
      weight,
      kernel_size,
      bias,
      stride,
      padding,
      output_padding,
      dilation,
      columns);

  return output;
}

Tensor slow_conv_transpose2d_cpu(
    const Tensor& input,
    const Tensor& weight,
    IntArrayRef kernel_size, const c10::optional<Tensor>& bias_opt,
    IntArrayRef stride,
    IntArrayRef padding,
    IntArrayRef output_padding,
    IntArrayRef dilation) {
  // See [Note: hacky wrapper removal for optional tensor]
  const Tensor& bias = c10::value_or_else(bias_opt, [] {return Tensor();});

  Tensor output = at::empty({0}, input.options());
  Tensor columns = at::empty({0}, input.options());

  slow_conv_transpose2d_out_cpu_template(
      output,
      input,
      weight,
      kernel_size,
      bias,
      stride,
      padding,
      output_padding,
      dilation,
      columns);

  return output;
}

std::tuple<Tensor&, Tensor&, Tensor&> slow_conv_transpose2d_backward_out_cpu(const Tensor& grad_output,
    const Tensor& input,
    const Tensor& weight,
    IntArrayRef kernel_size,
    IntArrayRef stride,
    IntArrayRef padding,
    IntArrayRef output_padding,
    IntArrayRef dilation,
    const Tensor& columns,
    const Tensor& ones,
    Tensor& grad_input,
    Tensor& grad_weight,
    Tensor& grad_bias) {
  if (grad_input.defined()) {
    slow_conv_transpose2d_backward_out_cpu_template(
        input,
        grad_output,
        grad_input,
        weight,
        columns,
        kernel_size,
        stride,
        padding,
        output_padding,
        dilation);
  }

  if (grad_weight.defined()) {
    grad_weight.resize_(weight.sizes(), input.suggest_memory_format());
    grad_weight.zero_();
  }

  if (grad_bias.defined()) {
    grad_bias.resize_({weight.size(1)});
    grad_bias.zero_();
  }

  if (grad_weight.defined() || grad_bias.defined()) {
    slow_conv_transpose2d_acc_grad_parameters_cpu(
        input,
        grad_output,
        grad_weight,
        grad_bias,
        columns,
        kernel_size,
        stride,
        padding,
        output_padding,
        dilation);
  }

  return std::tuple<Tensor&, Tensor&, Tensor&>(
      grad_input, grad_weight, grad_bias);
}

std::tuple<Tensor, Tensor, Tensor> slow_conv_transpose2d_backward_cpu(
    const Tensor& grad_output,
    const Tensor& input,
    const Tensor& weight,
    IntArrayRef kernel_size,
    IntArrayRef stride,
    IntArrayRef padding,
    IntArrayRef output_padding,
    IntArrayRef dilation,
    const Tensor& columns,
    const Tensor& ones,
    std::array<bool, 3> output_mask) {
  Tensor grad_input;
  Tensor grad_weight;
  Tensor grad_bias;

  if (output_mask[0]) {
    grad_input = at::empty({0}, grad_output.options());
  }

  if (output_mask[1]) {
    grad_weight = at::empty({0}, grad_output.options());
  }

  if (output_mask[2]) {
    grad_bias = at::empty({0}, grad_output.options());
  }

  if (grad_input.defined()) {
    slow_conv_transpose2d_backward_out_cpu_template(
        input,
        grad_output,
        grad_input,
        weight,
        columns,
        kernel_size,
        stride,
        padding,
        output_padding,
        dilation);
  }

  if (grad_weight.defined()) {
    grad_weight.resize_(weight.sizes(), input.suggest_memory_format());
    grad_weight.zero_();
  }

  if (grad_bias.defined()) {
    grad_bias.resize_({weight.size(1)});
    grad_bias.zero_();
  }

  if (grad_weight.defined() || grad_bias.defined()) {
    slow_conv_transpose2d_acc_grad_parameters_cpu(
        input,
        grad_output,
        grad_weight,
        grad_bias,
        columns,
        kernel_size,
        stride,
        padding,
        output_padding,
        dilation);
  }

  return std::tuple<Tensor, Tensor, Tensor>(grad_input, grad_weight, grad_bias);
}

DEFINE_DISPATCH(col2im_stub);
DEFINE_DISPATCH(im2col_stub);
DEFINE_DISPATCH(col2im_channels_last_stub);
DEFINE_DISPATCH(im2col_channels_last_stub);

} // namespace native
} // namespace at<|MERGE_RESOLUTION|>--- conflicted
+++ resolved
@@ -847,18 +847,12 @@
     IntArrayRef stride,
     IntArrayRef padding,
     IntArrayRef output_padding,
-<<<<<<< HEAD
-    IntArrayRef dilation) {
-  Tensor columns = at::empty({0}, input.options());
-=======
     IntArrayRef dilation,
     Tensor& output) {
   // See [Note: hacky wrapper removal for optional tensor]
   const Tensor& bias = c10::value_or_else(bias_opt, [] {return Tensor();});
 
-  Tensor columns = at::empty_like(input, LEGACY_CONTIGUOUS_MEMORY_FORMAT);
-  Tensor ones = at::empty_like(input, LEGACY_CONTIGUOUS_MEMORY_FORMAT);
->>>>>>> 56c4a055
+  Tensor columns = at::empty({0}, input.options());
 
   slow_conv_transpose2d_out_cpu_template(
       output,
