--- conflicted
+++ resolved
@@ -401,11 +401,7 @@
           packedW.data(),
           bias.data(),
           c.data(),
-<<<<<<< HEAD
-          cStride() * sizeof(float),
-=======
           cStride(),
->>>>>>> 3b03902c
           &quantizationParams);
 
       for (size_t mIndex = 0; mIndex < m(); mIndex++) {
