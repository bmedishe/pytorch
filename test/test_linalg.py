# -*- coding: utf-8 -*-
# Owner(s): ["module: linear algebra"]

import torch
import numpy as np

import unittest
import itertools
import warnings
import math
from math import inf, nan, isnan
import random
from random import randrange
from itertools import product
from functools import reduce, partial, wraps

from torch.testing._internal.common_utils import \
    (TestCase, run_tests, TEST_SCIPY, IS_MACOS, IS_WINDOWS, slowTest,
     TEST_WITH_ASAN, TEST_WITH_ROCM, IS_FBCODE, IS_REMOTE_GPU, iter_indices,
     make_fullrank_matrices_with_distinct_singular_values)
from torch.testing._internal.common_device_type import \
    (instantiate_device_type_tests, dtypes, has_cusolver,
     onlyCPU, skipCUDAIf, skipCUDAIfNoMagma, skipCPUIfNoLapack, precisionOverride,
     skipCUDAIfNoMagmaAndNoCusolver, skipCUDAIfRocm, onlyNativeDeviceTypes, dtypesIfCUDA,
     onlyCUDA, skipCUDAVersionIn, skipMeta, skipCUDAIfNoCusolver)
from torch.testing import make_tensor
from torch.testing._internal.common_dtype import (
    all_types, floating_and_complex_types, get_all_dtypes, get_all_int_dtypes, get_all_complex_dtypes,
    get_all_fp_dtypes,
)
from torch.testing._internal.common_cuda import SM53OrLater, tf32_on_and_off, CUDA11OrLater, CUDA9
from torch.distributions.binomial import Binomial

# Protects against includes accidentally setting the default dtype
# NOTE: jit_metaprogramming_utils sets the default dtype to double!
torch.set_default_dtype(torch.float32)
assert torch.get_default_dtype() is torch.float32

if TEST_SCIPY:
    import scipy

def setLinalgBackendsToDefaultFinally(fn):
    @wraps(fn)
    def _fn(*args, **kwargs):
        try:
            fn(*args, **kwargs)
        finally:
            # Set linalg backend back to default to make sure potential failures in one test
            #   doesn't affect other linalg tests
            torch.backends.cuda.preferred_linalg_library('default')
    return _fn


class TestLinalg(TestCase):
    def setUp(self):
        super(self.__class__, self).setUp()
        torch.backends.cuda.matmul.allow_tf32 = False

    def tearDown(self):
        torch.backends.cuda.matmul.allow_tf32 = True
        super(self.__class__, self).tearDown()

    exact_dtype = True

    @dtypes(torch.float, torch.cfloat)
    @precisionOverride({torch.float: 1e-06, torch.cfloat: 1e-06})
    @tf32_on_and_off(5e-3)
    def test_inner(self, device, dtype):
        def check(a_sizes_, b_sizes_):
            for a_sizes, b_sizes in ((a_sizes_, b_sizes_), (b_sizes_, a_sizes_)):
                a = torch.randn(a_sizes, dtype=dtype, device=device)
                b = torch.randn(b_sizes, dtype=dtype, device=device)
                res = torch.inner(a, b)
                ref = np.inner(a.cpu().numpy(), b.cpu().numpy())
                self.assertEqual(res.cpu(), torch.from_numpy(np.array(ref)))
                out = torch.zeros_like(res)
                torch.inner(a, b, out=out)
                self.assertEqual(res, out)

        check([], [])                       # scalar x scalar
        check([], [0])                      # scalar x empty
        check([], [3])                      # scalar x 1D
        check([], [2, 3, 4])                # scalar x 3D

        check([0], [0])                     # empty x empty
        check([0], [2, 0])                  # empty x 2D

        check([2], [2])                     # 1D x 1D
        check([2], [3, 1, 2])               # 1D x 3D
        check([2], [3, 0, 2])               # 1D x 3D empty

        check([1, 2], [3, 2])               # 2D x 2D
        check([1, 2], [3, 4, 2])            # 2D x 3D
        check([2, 1, 3, 2], [1, 3, 2, 2])   # 4D x 4D

        # Test error message
        with self.assertRaisesRegex(RuntimeError,
                                    r"inner\(\) the last dimension must match on both "
                                    r"input tensors but got shapes \[2, 3\] and \[2, 2\]"):
            torch.randn(2, 3, device=device, dtype=dtype).inner(torch.randn(2, 2, device=device, dtype=dtype))

    # Tests torch.outer, and its alias, torch.ger, vs. NumPy
    @precisionOverride({torch.bfloat16: 1e-1})
    @dtypes(*(get_all_dtypes()))
    def test_outer(self, device, dtype):
        def run_test_case(a, b):
            if dtype == torch.bfloat16:
                a_np = a.to(torch.double).cpu().numpy()
                b_np = b.to(torch.double).cpu().numpy()
                exact_dtype = False
            else:
                a_np = a.cpu().numpy()
                b_np = b.cpu().numpy()
                exact_dtype = True
            expected = np.outer(a_np, b_np)

            self.assertEqual(torch.outer(a, b), expected, exact_dtype=False)
            self.assertEqual(torch.Tensor.outer(a, b), expected, exact_dtype=False)

            self.assertEqual(torch.ger(a, b), expected, exact_dtype=False)
            self.assertEqual(torch.Tensor.ger(a, b), expected, exact_dtype=False)

            # test out variant
            out = torch.empty(a.size(0), b.size(0), device=device, dtype=dtype)
            torch.outer(a, b, out=out)
            self.assertEqual(out, expected, exact_dtype=False)

            out = torch.empty(a.size(0), b.size(0), device=device, dtype=dtype)
            torch.ger(a, b, out=out)
            self.assertEqual(out, expected, exact_dtype=False)

        a = torch.randn(50).to(device=device, dtype=dtype)
        b = torch.randn(50).to(device=device, dtype=dtype)
        run_test_case(a, b)

        # test 0 strided tensor
        zero_strided = torch.randn(1).to(device=device, dtype=dtype).expand(50)
        run_test_case(zero_strided, b)
        run_test_case(a, zero_strided)

    @skipCUDAIfNoMagma
    @skipCPUIfNoLapack
    @dtypes(torch.float, torch.double, torch.cfloat, torch.cdouble)
    def test_linalg_lstsq(self, device, dtype):
        from torch.testing._internal.common_utils import random_well_conditioned_matrix
        if self.device_type == 'cpu':
            drivers = ('gels', 'gelsy', 'gelsd', 'gelss', None)
        else:
            drivers = ('gels', None)

        def check_solution_correctness(a, b, sol):
            sol2 = a.pinverse() @ b
            self.assertEqual(sol, sol2, atol=1e-5, rtol=1e-5)

        def check_correctness_ref(a, b, res, ref, driver="default"):
            def apply_if_not_empty(t, f):
                if t.numel():
                    return f(t)
                else:
                    return t

            def select_if_not_empty(t, i):
                selected = apply_if_not_empty(t, lambda x: x.select(0, i))
                return selected

            m = a.size(-2)
            n = a.size(-1)
            nrhs = b.size(-1)
            batch_size = int(np.prod(a.shape[:-2]))
            if batch_size == 0:
                batch_size = 1
            a_3d = a.view(batch_size, m, n)
            b_3d = b.view(batch_size, m, nrhs)

            solution_3d = res.solution.view(batch_size, n, nrhs)
            residuals_2d = apply_if_not_empty(res.residuals, lambda t: t.view(-1, nrhs))
            rank_1d = apply_if_not_empty(res.rank, lambda t: t.view(-1))
            singular_values_2d = res.singular_values.view(batch_size, res.singular_values.shape[-1])

            if a.numel() > 0:
                for i in range(batch_size):
                    sol, residuals, rank, singular_values = ref(
                        a_3d.select(0, i).numpy(),
                        b_3d.select(0, i).numpy()
                    )
                    # Singular values are None when lapack_driver='gelsy' in SciPy
                    if singular_values is None:
                        singular_values = []
                    self.assertEqual(sol, solution_3d.select(0, i), atol=1e-5, rtol=1e-5)
                    self.assertEqual(rank, select_if_not_empty(rank_1d, i), atol=1e-5, rtol=1e-5)
                    self.assertEqual(singular_values, singular_values_2d.select(0, i), atol=1e-5, rtol=1e-5)

                    # SciPy and NumPy operate only on non-batched input and
                    # return an empty array with shape (0,) if rank(a) != n
                    # in PyTorch the batched inputs are supported and
                    # matrices in the batched input can have different ranks
                    # we compute residuals only if all matrices have rank == n
                    # see https://github.com/pytorch/pytorch/issues/56483
                    if m > n:
                        if torch.all(rank_1d == n):
                            self.assertEqual(
                                residuals, select_if_not_empty(residuals_2d, i), atol=1e-5, rtol=1e-5, exact_dtype=False
                            )
                        else:
                            self.assertTrue(residuals_2d.numel() == 0)

            else:
                self.assertEqual(res.solution.shape, (*a.shape[:-2], n, nrhs))
                self.assertEqual(res.rank.shape, a.shape[:-2])

                # residuals are not always computed (and have non-zero shape)
                if m > n and driver != "gelsy":
                    self.assertEqual(res.residuals.shape, (*a.shape[:-2], 0))
                else:
                    self.assertEqual(res.residuals.shape, (0, ))

                # singular_values are not always computed (and have non-zero shape)
                if driver == "default" or driver == "gelsd" or driver == "gelss":
                    self.assertEqual(res.singular_values.shape, (*a.shape[:-2], min(m, n)))
                else:
                    self.assertEqual(res.singular_values.shape, (0, ))

        def check_correctness_scipy(a, b, res, driver, cond):
            # SciPy provides 3 driver options: gelsd, gelss, gelsy
            if TEST_SCIPY and driver in ('gelsd', 'gelss', 'gelsy'):
                import scipy.linalg

                def scipy_ref(a, b):
                    return scipy.linalg.lstsq(a, b, lapack_driver=driver, cond=cond)
                check_correctness_ref(a, b, res, scipy_ref, driver=driver)

        def check_correctness_numpy(a, b, res, driver, rcond):
            # NumPy uses only gelsd routine
            if driver == 'gelsd':

                def numpy_ref(a, b):
                    return np.linalg.lstsq(a, b, rcond=rcond)
                check_correctness_ref(a, b, res, numpy_ref)

        version = torch.testing._internal.common_cuda._get_torch_cuda_version()
        cusolver_available = (version >= (10, 2))

        ms = [2 ** i for i in range(5)]
        m_ge_n_sizes = [(m, m // 2) for m in ms] + [(m, m) for m in ms]
        # cases m < n are only supported on CPU and for cuSOLVER path on CUDA
        m_l_n_sizes = [(m // 2, m) for m in ms]
        include_m_l_n_case = (cusolver_available or device == 'cpu')
        matrix_sizes = m_ge_n_sizes + (m_l_n_sizes if include_m_l_n_case else [])
        batches = [(), (2,), (2, 2), (2, 2, 2)]
        # we generate matrices with singular values sampled from a normal distribution,
        # that is why we use `cond=1.0`, the mean to cut roughly half of all
        # the singular values and compare whether torch.linalg.lstsq agrees with
        # SciPy and NumPy.
        # if rcond is True then set value for it based on the used algorithm
        # rcond == -1 or any other negative value forces LAPACK to use machine precision tolerance
        rconds = (None, True, -1)

        for batch, matrix_size, driver, rcond in itertools.product(batches, matrix_sizes, drivers, rconds):
            # keep the rcond value if it is None or -1, set the driver specific value if it is True
            if rcond and rcond != -1:
                if driver in ('gelss', 'gelsd'):
                    # SVD based algorithm; set to zero roughly half of all the singular values
                    rcond = 1.0
                else:
                    # driver == 'gelsy'
                    # QR based algorithm; setting the value too high might lead to non-unique solutions and flaky tests
                    rcond = 1e-4

            # specifying rcond value has no effect for gels driver so no need to run the tests again
            if driver == 'gels' and rcond is not None:
                continue

            shape = batch + matrix_size
            a = random_well_conditioned_matrix(*shape, dtype=dtype, device=device)
            b = torch.rand(*shape, dtype=dtype, device=device)

            m = a.size(-2)
            n = a.size(-1)
            res = torch.linalg.lstsq(a, b, rcond=rcond, driver=driver)
            sol = res.solution

            # Only checks gelsd, gelss, gelsy drivers
            check_correctness_scipy(a, b, res, driver, rcond)

            # Only checks gelsd driver
            check_correctness_numpy(a, b, res, driver, rcond)

            # gels driver is not checked by comparing to NumPy or SciPy implementation
            # because NumPy and SciPy do not implement this driver
            if driver == 'gels' and rcond is None:
                check_solution_correctness(a, b, sol)

    @skipCUDAIfNoMagma
    @skipCPUIfNoLapack
    @dtypes(torch.float, torch.double, torch.cfloat, torch.cdouble)
    def test_linalg_lstsq_batch_broadcasting(self, device, dtype):
        from torch.testing._internal.common_utils import random_well_conditioned_matrix

        def check_correctness(a, b):
            sol = torch.linalg.lstsq(a, b).solution
            sol2 = a.pinverse() @ b
            self.assertEqual(sol, sol2, rtol=1e-5, atol=1e-5)

        ms = [2 ** i for i in range(5)]
        batches = [(), (0,), (2,), (2, 2), (2, 2, 2)]
        # the case when a single matrix is batch-broadcasted over the rhs
        for m, batch in itertools.product(ms, batches):
            a = random_well_conditioned_matrix(m, m, dtype=dtype, device=device).view(*([1] * len(batch)), m, m)
            b = torch.rand(*(batch + (m, m)), dtype=dtype, device=device)
            check_correctness(a, b)

        # cases with broadcastable shapes
        for m in ms:
            a = random_well_conditioned_matrix(1, 3, 1, 3, m, m, dtype=dtype, device=device)
            b = torch.rand(3, 1, 3, 1, m, m // 2, dtype=dtype, device=device)
            check_correctness(a, b)

            # rhs are vectors, not matrices in this test
            b = torch.rand(3, 1, 3, 1, m, dtype=dtype, device=device)
            # unsqueeze for b because `check_correctness` checks against
            # a.pinverse() @ b, which requires b to be a matrix
            check_correctness(a, b.unsqueeze(-1))

            a = random_well_conditioned_matrix(3, 1, 3, 1, m, m, dtype=dtype, device=device)
            b = torch.rand(1, 3, 1, 3, m, m // 2, dtype=dtype, device=device)
            check_correctness(a, b)

            # rhs are vectors, not matrices in this test
            b = torch.rand(1, 3, 1, 3, m, dtype=dtype, device=device)
            check_correctness(a, b.unsqueeze(-1))

    @skipCPUIfNoLapack
    @skipCUDAIfNoMagma
    @dtypes(torch.float, torch.double, torch.cfloat, torch.cdouble)
    def test_linalg_lstsq_input_checks(self, device, dtype):
        # check empty inputs
        # empty batches
        a = torch.rand(0, 0, 3, 3, dtype=dtype, device=device)
        b = torch.rand(0, 0, 3, 2, dtype=dtype, device=device)
        self.assertEqual(
            torch.linalg.lstsq(a, b)[0],
            torch.zeros(0, 0, 3, 2, dtype=dtype, device=device)
        )
        # empty a and b
        a = torch.rand(2, 2, 0, 0, dtype=dtype, device=device)
        b = torch.rand(2, 2, 0, 0, dtype=dtype, device=device)
        self.assertEqual(
            torch.linalg.lstsq(a, b)[0],
            torch.zeros(2, 2, 0, 0, dtype=dtype, device=device)
        )
        # empty a and b
        a = torch.rand(2, 2, 3, 0, dtype=dtype, device=device)
        b = torch.rand(2, 2, 3, 0, dtype=dtype, device=device)
        self.assertEqual(
            torch.linalg.lstsq(a, b)[0],
            torch.zeros(2, 2, 0, 0, dtype=dtype, device=device)
        )
        # empty a but not b
        a = torch.rand(2, 2, 3, 0, dtype=dtype, device=device)
        b = torch.rand(2, 2, 3, 2, dtype=dtype, device=device)
        self.assertEqual(
            torch.linalg.lstsq(a, b)[0],
            torch.zeros(2, 2, 0, 2, dtype=dtype, device=device)
        )

        # empty a and b
        if torch.device(device).type == 'cpu':
            # only CPU since CUDA does not support overdetermined systems
            a = torch.rand(2, 2, 0, 3, dtype=dtype, device=device)
            b = torch.rand(2, 2, 0, 3, dtype=dtype, device=device)
            self.assertEqual(
                torch.linalg.lstsq(a, b)[0],
                torch.zeros(2, 2, 3, 3, dtype=dtype, device=device)
            )

        a = torch.rand(2, 3, dtype=dtype, device=device)
        b = torch.rand(3, dtype=dtype, device=device)

        with self.assertRaisesRegex(RuntimeError, 'input must have at least 2 dimensions'):
            torch.linalg.lstsq(b, b)

        with self.assertRaisesRegex(RuntimeError, 'other must have at least 1 dimension'):
            torch.linalg.lstsq(a, torch.tensor(1, dtype=dtype, device=device))

        with self.assertRaisesRegex(RuntimeError, r'input.size\(-2\) should match other.size\(-1\)'):
            torch.linalg.lstsq(a, b)

        with self.assertRaisesRegex(RuntimeError, r'input.size\(-2\) should match other.size\(-2\)'):
            torch.linalg.lstsq(a, b.unsqueeze(-1))

        def complement_device(device):
            if device == 'cpu' and torch.cuda.is_available():
                return 'cuda'
            else:
                return 'cpu'

        a = torch.rand(2, 2, 2, 2, dtype=dtype, device=device)
        b = torch.rand(2, 2, 2, dtype=dtype, device=complement_device(device))
        if a.device != b.device:
            with self.assertRaisesRegex(RuntimeError, 'be on the same device'):
                torch.linalg.lstsq(a, b)

        b = (torch.rand(2, 2, 2, dtype=dtype, device=device) * 100).long()
        with self.assertRaisesRegex(RuntimeError, 'the same dtype'):
            torch.linalg.lstsq(a, b)

        a = torch.rand(2, 2, 2, 2, dtype=dtype, device=device)
        b = torch.rand(2, 2, 2, dtype=dtype, device=device)

        if device != 'cpu':
            with self.assertRaisesRegex(RuntimeError, '`driver` other than `gels` is not supported on CUDA'):
                torch.linalg.lstsq(a, b, driver='fictitious_driver')
        # if on cpu
        else:
            with self.assertRaisesRegex(RuntimeError, r'parameter `driver` should be one of \(gels, gelsy, gelsd, gelss\)'):
                torch.linalg.lstsq(a, b, driver='fictitious_driver')

        # cuSOLVER path supports underdetermined systems
        version = torch.testing._internal.common_cuda._get_torch_cuda_version()
        cusolver_not_available = (version < (10, 1))

        if device != 'cpu' and cusolver_not_available:
            a = torch.rand(2, 3, dtype=dtype, device=device)
            b = torch.rand(2, 1, dtype=dtype, device=device)
            with self.assertRaisesRegex(RuntimeError, r'only overdetermined systems'):
                torch.linalg.lstsq(a, b)

    @skipCUDAIfNoMagma
    @skipCPUIfNoLapack
    @dtypes(*floating_and_complex_types())
    def test_cholesky(self, device, dtype):
        from torch.testing._internal.common_utils import random_hermitian_pd_matrix

        def run_test(shape, batch, contiguous):
            A = random_hermitian_pd_matrix(shape, *batch, dtype=dtype, device=device)
            if A.numel() > 0 and not contiguous:
                A = A.mT
                self.assertFalse(A.is_contiguous())
            expected_L = np.linalg.cholesky(A.cpu().numpy())
            actual_L = torch.linalg.cholesky(A)

            # For fp32 individual entries in matrices can differ between PyTorch and NumPy
            # Let's compare the norms of matrices instead
            if A.numel() > 0 and dtype in [torch.float32, torch.complex64]:
                # axis is specified to calculate matrix norm for batched input
                expected_norm = np.linalg.norm(expected_L, ord=1, axis=(-2, -1))
                actual_norm = torch.linalg.norm(actual_L, ord=1, axis=(-2, -1))
                # Compare the norms with standard tolerances
                self.assertEqual(actual_norm, expected_norm)
                # and individual values with a higher tolerance
                self.assertEqual(actual_L, expected_L, atol=1e-2, rtol=1e-5)
            else:
                self.assertEqual(actual_L, expected_L)

        shapes = (0, 3, 5)
        batches = ((), (3, ), (2, 2))
        larger_input_case = [(100, (5, ), True)]
        for shape, batch, contiguous in list(itertools.product(shapes, batches, (True, False))) + larger_input_case:
            run_test(shape, batch, contiguous)

        # check the out= variant
        A = random_hermitian_pd_matrix(3, 3, dtype=dtype, device=device)
        out = torch.empty_like(A)
        ans = torch.linalg.cholesky(A, out=out)
        self.assertEqual(ans, out)
        expected = torch.linalg.cholesky(A)
        self.assertEqual(expected, out)

        # check the upper= variant
        expected = torch.linalg.cholesky(A).mH
        actual = torch.linalg.cholesky(A, upper=True)
        self.assertEqual(expected, actual)

    @skipCUDAIfNoMagma
    @skipCPUIfNoLapack
    @dtypes(*floating_and_complex_types())
    def test_cholesky_errors_and_warnings(self, device, dtype):
        from torch.testing._internal.common_utils import random_hermitian_pd_matrix

        # cholesky requires the input to be a square matrix or batch of square matrices
        A = torch.randn(2, 3, device=device, dtype=dtype)
        with self.assertRaisesRegex(RuntimeError, r'must be batches of square matrices'):
            torch.linalg.cholesky(A)
        A = torch.randn(2, 2, 3, device=device, dtype=dtype)
        with self.assertRaisesRegex(RuntimeError, r'must be batches of square matrices'):
            torch.linalg.cholesky(A)
        with self.assertRaisesRegex(np.linalg.LinAlgError, r'Last 2 dimensions of the array must be square'):
            np.linalg.cholesky(A.cpu().numpy())

        # cholesky requires the input to be at least 2 dimensional tensor
        A = torch.randn(2, device=device, dtype=dtype)
        with self.assertRaisesRegex(RuntimeError, r'must have at least 2 dimensions'):
            torch.linalg.cholesky(A)
        with self.assertRaisesRegex(np.linalg.LinAlgError,
                                    r'1-dimensional array given\. Array must be at least two-dimensional'):
            np.linalg.cholesky(A.cpu().numpy())

        # if the input matrix is not positive definite, an error should be raised
        A = torch.eye(3, 3, dtype=dtype, device=device)
        A[-1, -1] = 0  # Now A is not positive definite
        with self.assertRaisesRegex(torch.linalg.LinAlgError, r'minor of order 3 is not positive-definite'):
            torch.linalg.cholesky(A)
        with self.assertRaisesRegex(np.linalg.LinAlgError, r'Matrix is not positive definite'):
            np.linalg.cholesky(A.cpu().numpy())

        # if at least one matrix in the batch is singular, an error should be raised
        A = torch.eye(3, 3, dtype=dtype, device=device)
        A = A.reshape((1, 3, 3))
        A = A.repeat(5, 1, 1)
        A[4, -1, -1] = 0  # Now A[4] is not positive definite
        with self.assertRaisesRegex(torch.linalg.LinAlgError, r'\(Batch element 4\): The factorization could not be completed'):
            torch.linalg.cholesky(A)

        # if out tensor with wrong shape is passed a warning is given
        A = random_hermitian_pd_matrix(3, dtype=dtype, device=device)
        out = torch.empty(2, 3, dtype=dtype, device=device)
        with warnings.catch_warnings(record=True) as w:
            # Trigger warning
            torch.linalg.cholesky(A, out=out)
            # Check warning occurs
            self.assertEqual(len(w), 1)
            self.assertTrue("An output with one or more elements was resized" in str(w[-1].message))

        # dtypes should be safely castable
        out = torch.empty(*A.shape, dtype=torch.int, device=device)
        with self.assertRaisesRegex(RuntimeError, "but got result with dtype Int"):
            torch.linalg.cholesky(A, out=out)

        # device should match
        if torch.cuda.is_available():
            wrong_device = 'cpu' if self.device_type != 'cpu' else 'cuda'
            out = torch.empty(0, device=wrong_device, dtype=dtype)
            with self.assertRaisesRegex(RuntimeError, "Expected result and input tensors to be on the same device"):
                torch.linalg.cholesky(A, out=out)

    # NOTE: old_cholesky* tests were moved here from test_torch.py and test_autograd.py
    @slowTest
    @skipCUDAIfNoMagma
    @skipCPUIfNoLapack
    @dtypes(torch.double)
    def test_old_cholesky_batched_many_batches(self, device, dtype):
        from torch.testing._internal.common_utils import random_symmetric_pd_matrix

        def cholesky_test_helper(n, batchsize, device, upper):
            A = random_symmetric_pd_matrix(n, batchsize, dtype=dtype, device=device)
            chol_fact = torch.cholesky(A, upper=upper)
            if upper:
                # Correctness check
                self.assertEqual(A, chol_fact.mT.matmul(chol_fact))
                # Upper triangular check
                self.assertEqual(chol_fact, chol_fact.triu())
            else:
                # Correctness check
                self.assertEqual(A, chol_fact.matmul(chol_fact.mT))
                # Lower triangular check
                self.assertEqual(chol_fact, chol_fact.tril())

        for upper, batchsize in itertools.product([True, False], [262144, 524288]):
            cholesky_test_helper(2, batchsize, device, upper)

    @precisionOverride({torch.float32: 1e-4, torch.complex64: 1e-4})
    @skipCUDAIfNoMagma
    @skipCPUIfNoLapack
    @dtypes(*floating_and_complex_types())
    def test_old_cholesky_batched(self, device, dtype):
        from torch.testing._internal.common_utils import random_hermitian_pd_matrix

        def cholesky_test_helper(n, batch_dims, upper):
            A = random_hermitian_pd_matrix(n, *batch_dims, dtype=dtype, device=device)
            cholesky_exp = torch.stack([m.cholesky(upper=upper) for m in A.reshape(-1, n, n)])
            cholesky_exp = cholesky_exp.reshape_as(A)
            self.assertEqual(cholesky_exp, torch.cholesky(A, upper=upper))

        for upper, batchsize in itertools.product([True, False], [(3,), (3, 4), (2, 3, 4)]):
            cholesky_test_helper(3, batchsize, upper)

    @precisionOverride({torch.float32: 1e-4, torch.complex64: 1e-4})
    @skipCUDAIfNoMagma
    @skipCPUIfNoLapack
    @dtypes(*floating_and_complex_types())
    @tf32_on_and_off(0.01)
    def test_old_cholesky(self, device, dtype):
        from torch.testing._internal.common_utils import random_hermitian_pd_matrix

        A = random_hermitian_pd_matrix(10, dtype=dtype, device=device)

        # default Case
        C = torch.cholesky(A)
        B = torch.mm(C, C.t().conj())
        self.assertEqual(A, B, atol=1e-14, rtol=0)

        # test Upper Triangular
        U = torch.cholesky(A, True)
        B = torch.mm(U.t().conj(), U)
        self.assertEqual(A, B, atol=1e-14, rtol=0, msg='cholesky (upper) did not allow rebuilding the original matrix')

        # test Lower Triangular
        L = torch.cholesky(A, False)
        B = torch.mm(L, L.t().conj())
        self.assertEqual(A, B, atol=1e-14, rtol=0, msg='cholesky (lower) did not allow rebuilding the original matrix')

    @skipCUDAIfNoMagma
    @skipCPUIfNoLapack
    @dtypes(*floating_and_complex_types())
    def test_old_cholesky_empty(self, device, dtype):
        def run_test(upper):
            A = torch.empty(0, 0, dtype=dtype, device=device)
            chol = torch.cholesky(A, upper)
            chol_A = torch.matmul(chol, chol.t().conj())
            self.assertEqual(A, chol_A)
        for upper in [True, False]:
            run_test(upper)

    # Test for issue
    # https://github.com/pytorch/pytorch/issues/57032
    # torch.cholesky with upper=True for batched CUDA inputs was wrong
    # it was using the lower triangular part instead of the upper one
    @onlyCUDA
    @skipCUDAIfNoMagma
    @dtypes(*floating_and_complex_types())
    def test_old_cholesky_batched_upper(self, device, dtype):
        from torch.testing._internal.common_utils import random_hermitian_pd_matrix

        batchsize = 2
        A = random_hermitian_pd_matrix(3, batchsize, dtype=dtype, device=device)
        A_triu = A.triu()  # fill the lower triangular part with zero

        U = torch.cholesky(A_triu, upper=True)

        reconstruct_A = U.mH @ U
        self.assertEqual(A, reconstruct_A)

    @skipCUDAIfNoMagmaAndNoCusolver
    @skipCPUIfNoLapack
    @dtypes(*floating_and_complex_types())
    def test_cholesky_ex(self, device, dtype):
        from torch.testing._internal.common_utils import random_hermitian_pd_matrix

        def run_test(n, batch):
            A = random_hermitian_pd_matrix(n, *batch, dtype=dtype, device=device)
            expected_L = np.linalg.cholesky(A.cpu().numpy())
            expected_info = torch.zeros(A.shape[:-2], dtype=torch.int32, device=device)
            actual_L, actual_info = torch.linalg.cholesky_ex(A)

            # For fp32 individual entries in matrices can differ between PyTorch and NumPy
            # Let's compare the norms of matrices instead
            if A.numel() > 0 and dtype in [torch.float32, torch.complex64]:
                # axis is specified to calculate matrix norm for batched input
                expected_norm = np.linalg.norm(expected_L, ord=1, axis=(-2, -1))
                actual_norm = torch.linalg.norm(actual_L, ord=1, axis=(-2, -1))
                # Compare the norms with standard tolerances
                self.assertEqual(actual_norm, expected_norm)
                # and individual values with a higher tolerance
                self.assertEqual(actual_L, expected_L, atol=1e-2, rtol=1e-5)
            else:
                self.assertEqual(actual_L, expected_L)
            self.assertEqual(actual_info, expected_info)

        ns = (0, 3, 5)
        batches = ((), (2, ), (2, 1))
        for n, batch in itertools.product(ns, batches):
            run_test(n, batch)

    @skipCUDAIfNoMagmaAndNoCusolver
    @skipCPUIfNoLapack
    @dtypes(*floating_and_complex_types())
    def test_cholesky_ex_non_pd(self, device, dtype):
        # if the input matrix is not positive definite, info with positive integer is returned
        A = torch.eye(3, 3, dtype=dtype, device=device)
        A[-1, -1] = 0  # Now A is singular
        _, info = torch.linalg.cholesky_ex(A)
        self.assertEqual(info, 3)
        with self.assertRaisesRegex(torch.linalg.LinAlgError, r'minor of order 3 is not positive-definite'):
            torch.linalg.cholesky_ex(A, check_errors=True)

        # if at least one matrix in the batch is not positive definite,
        # batched info with positive integer for the corresponding matrix is returned
        A = torch.eye(3, 3, dtype=dtype, device=device)
        A = A.reshape((1, 3, 3))
        A = A.repeat(5, 1, 1)
        A[3, -2, -2] = 0  # Now A[3] is singular
        _, info = torch.linalg.cholesky_ex(A)

        expected_info = torch.zeros(A.shape[:-2], dtype=torch.int32, device=device)
        expected_info[3] = 2
        self.assertEqual(info, expected_info)
        with self.assertRaisesRegex(torch.linalg.LinAlgError, r'\(Batch element 3\): The factorization could not be completed'):
            torch.linalg.cholesky_ex(A, check_errors=True)

    @skipCUDAIfNoMagmaAndNoCusolver
    @skipCPUIfNoLapack
    @dtypes(*floating_and_complex_types())
    def test_cholesky_ex_out_info_error(self, device, dtype):
        from torch.testing._internal.common_utils import random_hermitian_pd_matrix

        # dtype for info must be torch.int32
        A = random_hermitian_pd_matrix(3, dtype=dtype, device=device)
        L = torch.empty(A.shape, dtype=dtype, device=device)
        info = torch.empty(A.shape[:-2], dtype=torch.int64, device=device)
        with self.assertRaisesRegex(RuntimeError, "but got info with dtype Long"):
            torch.linalg.cholesky_ex(A, out=(L, info))

    def _test_addr_vs_numpy(self, device, dtype, beta=1, alpha=1):
        def check(m, a, b, beta, alpha):
            if dtype == torch.bfloat16:
                a_np = a.to(torch.double).cpu().numpy()
                b_np = b.to(torch.double).cpu().numpy()
                m_np = m.to(torch.double).cpu().numpy()
                exact_dtype = False
            else:
                a_np = a.cpu().numpy()
                b_np = b.cpu().numpy()
                m_np = m.cpu().numpy()
                exact_dtype = True
            if beta == 0:
                expected = alpha * np.outer(a_np, b_np)
            else:
                expected = beta * m_np + alpha * np.outer(a_np, b_np)

            res = torch.addr(m, a, b, beta=beta, alpha=alpha)
            self.assertEqual(res, expected, exact_dtype=exact_dtype)

            # Test out variant
            out = torch.empty_like(res)
            torch.addr(m, a, b, beta=beta, alpha=alpha, out=out)
            self.assertEqual(out, expected, exact_dtype=exact_dtype)

        m = make_tensor((50, 50), device=device, dtype=dtype, low=-2, high=2)
        a = make_tensor((50,), device=device, dtype=dtype, low=-2, high=2)
        b = make_tensor((50,), device=device, dtype=dtype, low=-2, high=2)

        check(m, a, b, beta, alpha)

        # test transpose
        m_transpose = torch.transpose(m, 0, 1)
        check(m_transpose, a, b, beta, alpha)

        # test 0 strided tensor
        zero_strided = make_tensor((1,), device=device, dtype=dtype, low=-2, high=2).expand(50)
        check(m, zero_strided, b, beta, alpha)

        # test scalar
        m_scalar = torch.tensor(1, device=device, dtype=dtype)
        check(m_scalar, a, b, beta, alpha)

        # test nans and infs are not propagated to the output when beta == 0
        float_and_complex_dtypes = get_all_fp_dtypes() + get_all_complex_dtypes()
        if beta == 0 and dtype in float_and_complex_dtypes:
            m[0][10] = m[10][10] = m[20][20] = float('inf')
            m[1][10] = m[11][10] = m[21][20] = float('nan')
        check(m, a, b, 0, alpha)

    @dtypes(torch.bool)
    def test_addr_bool(self, device, dtype):
        self._test_addr_vs_numpy(device, dtype, beta=True, alpha=False)
        self._test_addr_vs_numpy(device, dtype, beta=False, alpha=True)
        self._test_addr_vs_numpy(device, dtype, beta=False, alpha=False)
        self._test_addr_vs_numpy(device, dtype, beta=True, alpha=True)

    @dtypes(*(get_all_int_dtypes()))
    def test_addr_integral(self, device, dtype):
        with self.assertRaisesRegex(RuntimeError,
                                    'argument beta must not be a floating point number.'):
            self._test_addr_vs_numpy(device, dtype, beta=2., alpha=1)
        with self.assertRaisesRegex(RuntimeError,
                                    'argument alpha must not be a floating point number.'):
            self._test_addr_vs_numpy(device, dtype, beta=2, alpha=1.)
        with self.assertRaisesRegex(RuntimeError,
                                    'Boolean beta only supported for Boolean results.'):
            self._test_addr_vs_numpy(device, dtype, beta=True, alpha=1)
        with self.assertRaisesRegex(RuntimeError,
                                    'Boolean alpha only supported for Boolean results.'):
            self._test_addr_vs_numpy(device, dtype, beta=2, alpha=True)

        # when beta is zero
        self._test_addr_vs_numpy(device, dtype, beta=0, alpha=2)
        # when beta is not zero
        self._test_addr_vs_numpy(device, dtype, beta=2, alpha=2)

    @precisionOverride({torch.bfloat16: 1e-1})
    @dtypes(*(get_all_fp_dtypes() + get_all_complex_dtypes()))
    def test_addr_float_and_complex(self, device, dtype):
        with self.assertRaisesRegex(RuntimeError,
                                    'Boolean beta only supported for Boolean results.'):
            self._test_addr_vs_numpy(device, dtype, beta=True, alpha=1)
        with self.assertRaisesRegex(RuntimeError,
                                    'Boolean alpha only supported for Boolean results.'):
            self._test_addr_vs_numpy(device, dtype, beta=2, alpha=True)

        # when beta is zero
        self._test_addr_vs_numpy(device, dtype, beta=0., alpha=2)
        # when beta is not zero
        self._test_addr_vs_numpy(device, dtype, beta=0.5, alpha=2)
        if dtype in get_all_complex_dtypes():
            self._test_addr_vs_numpy(device, dtype, beta=(0 + 0.1j), alpha=(0.2 - 0.2j))

    @dtypes(*itertools.product(get_all_dtypes(),
                               get_all_dtypes()))
    def test_outer_type_promotion(self, device, dtypes):
        a = torch.randn(5).to(device=device, dtype=dtypes[0])
        b = torch.randn(5).to(device=device, dtype=dtypes[1])
        for op in (torch.outer, torch.Tensor.outer, torch.ger, torch.Tensor.ger):
            result = op(a, b)
            self.assertEqual(result.dtype, torch.result_type(a, b))

    # don't use @dtypes decorator to avoid generating ~1700 tests per device
    def test_addr_type_promotion(self, device):
        for dtypes0, dtypes1, dtypes2 in product(get_all_dtypes(), repeat=3):
            a = make_tensor((5,), device=device, dtype=dtypes0, low=-2, high=2)
            b = make_tensor((5,), device=device, dtype=dtypes1, low=-2, high=2)
            m = make_tensor((5, 5), device=device, dtype=dtypes2, low=-2, high=2)

            desired_dtype = torch.promote_types(torch.promote_types(dtypes0, dtypes1),
                                                dtypes2)
            for op in (torch.addr, torch.Tensor.addr):
                result = op(m, a, b)
                self.assertEqual(result.dtype, desired_dtype)

    # Tests migrated from test_torch.py
    # 1) test the shape of the result tensor when there is empty input tensor
    # 2) test the Runtime Exception when there is scalar input tensor
    def test_outer_ger_addr_legacy_tests(self, device):
        for size in ((0, 0), (0, 5), (5, 0)):
            a = torch.rand(size[0], device=device)
            b = torch.rand(size[1], device=device)

            self.assertEqual(torch.outer(a, b).shape, size)
            self.assertEqual(torch.ger(a, b).shape, size)

            m = torch.empty(size, device=device)
            self.assertEqual(torch.addr(m, a, b).shape, size)

        m = torch.randn(5, 6, device=device)
        a = torch.randn(5, device=device)
        b = torch.tensor(6, device=device)
        self.assertRaises(RuntimeError, lambda: torch.outer(a, b))
        self.assertRaises(RuntimeError, lambda: torch.outer(b, a))
        self.assertRaises(RuntimeError, lambda: torch.ger(a, b))
        self.assertRaises(RuntimeError, lambda: torch.ger(b, a))
        self.assertRaises(RuntimeError, lambda: torch.addr(m, a, b))
        self.assertRaises(RuntimeError, lambda: torch.addr(m, b, a))

    # Tests torch.det and its alias, torch.linalg.det, vs. NumPy
    @skipCUDAIfNoMagma
    @skipCPUIfNoLapack
    @dtypes(torch.double, torch.cdouble)
    def test_det(self, device, dtype):
        tensors = (
            torch.randn((2, 2), device=device, dtype=dtype),
            torch.randn((129, 129), device=device, dtype=dtype),
            torch.randn((3, 52, 52), device=device, dtype=dtype),
            torch.randn((4, 2, 26, 26), device=device, dtype=dtype))


        ops = (torch.det, torch.Tensor.det,
               torch.linalg.det)
        for t in tensors:
            expected = np.linalg.det(t.cpu().numpy())
            for op in ops:
                actual = op(t)
                self.assertEqual(actual, expected)
                self.compare_with_numpy(op, np.linalg.det, t)

        # NOTE: det requires a 2D+ tensor
        t = torch.randn(1, device=device, dtype=dtype)
        with self.assertRaises(RuntimeError):
            op(t)

    @skipCUDAIfNoMagma
    @skipCPUIfNoLapack
    @dtypes(*floating_and_complex_types())
    @precisionOverride({torch.float32: 1e-4, torch.complex64: 1e-4})
    def test_eigh(self, device, dtype):
        from torch.testing._internal.common_utils import random_hermitian_matrix

        def run_test(shape, batch, uplo):
            matrix = random_hermitian_matrix(shape, *batch, dtype=dtype, device=device)
            expected_w, expected_v = np.linalg.eigh(matrix.cpu().numpy(), UPLO=uplo)
            actual_w, actual_v = torch.linalg.eigh(matrix, UPLO=uplo)
            self.assertEqual(actual_w, expected_w)
            # sign of eigenvectors is not unique and therefore absolute values are compared
            self.assertEqual(abs(actual_v), abs(expected_v))
            # additionally we can multiply the eigenvector with a phase factor e^{i\phi} and then compare the values
            # let's choose the convention that the first element of the eigenvectors from torch and numpy be the same
            # for real inputs, this phase factor is plus or minus one
            if matrix.numel() > 0:
                phase = torch.from_numpy(expected_v[..., 0, :]).to(device=device).div(actual_v[..., 0, :])
                actual_v_rotated = actual_v * phase.unsqueeze(-2).expand_as(actual_v)
                self.assertEqual(actual_v_rotated, expected_v)

            # check the out= variant
            out_w = torch.empty_like(actual_w)
            out_v = torch.empty_like(actual_v)
            ans_w, ans_v = torch.linalg.eigh(matrix, UPLO=uplo, out=(out_w, out_v))
            self.assertEqual(ans_w, out_w)
            self.assertEqual(ans_v, out_v)
            self.assertEqual(ans_w, actual_w)
            self.assertEqual(abs(ans_v), abs(actual_v))

        shapes = (0, 3, 5)
        batches = ((), (3, ), (2, 2))
        uplos = ["U", "L"]
        for shape, batch, uplo in itertools.product(shapes, batches, uplos):
            run_test(shape, batch, uplo)

    @skipCUDAIfNoMagma
    @skipCPUIfNoLapack
    @dtypes(*floating_and_complex_types())
    @precisionOverride({torch.float32: 1e-4, torch.complex64: 1e-4})
    def test_eigh_lower_uplo(self, device, dtype):
        def run_test(shape, batch, uplo):
            # check lower case uplo
            # use non-symmetric input to check whether uplo argument is working as intended
            matrix = torch.randn(shape, shape, *batch, dtype=dtype, device=device)
            expected_w, expected_v = np.linalg.eigh(matrix.cpu().numpy(), UPLO=uplo)
            actual_w, actual_v = torch.linalg.eigh(matrix, UPLO=uplo)
            self.assertEqual(actual_w, expected_w)
            self.assertEqual(abs(actual_v), abs(expected_v))

        uplos = ["u", "l"]
        for uplo in uplos:
            run_test(3, (2, 2), uplo)

    @skipCUDAIfNoMagma
    @skipCPUIfNoLapack
    @dtypes(*floating_and_complex_types())
    def test_eigh_errors_and_warnings(self, device, dtype):
        from torch.testing._internal.common_utils import random_hermitian_matrix

        # eigh requires a square matrix
        t = torch.randn(2, 3, device=device, dtype=dtype)
        with self.assertRaisesRegex(RuntimeError, "must be batches of square matrices"):
            torch.linalg.eigh(t)

        # eigh requires 'uplo' parameter to be 'U' or 'L'
        t = torch.randn(3, 3, device=device, dtype=dtype)
        for uplo in ["a", "wrong"]:
            with self.assertRaisesRegex(RuntimeError, "be \'L\' or \'U\'"):
                torch.linalg.eigh(t, UPLO=uplo)
            with self.assertRaisesRegex(ValueError, "be \'L\' or \'U\'"):
                np.linalg.eigh(t.cpu().numpy(), UPLO=uplo)

        # if non-empty out tensor with wrong shape is passed a warning is given
        a = random_hermitian_matrix(3, dtype=dtype, device=device)
        real_dtype = a.real.dtype if dtype.is_complex else dtype
        out_w = torch.empty(7, 7, dtype=real_dtype, device=device)
        out_v = torch.empty(7, 7, dtype=dtype, device=device)
        with warnings.catch_warnings(record=True) as w:
            # Trigger warning
            torch.linalg.eigh(a, out=(out_w, out_v))
            # Check warning occurs
            self.assertEqual(len(w), 2)
            self.assertTrue("An output with one or more elements was resized" in str(w[-2].message))
            self.assertTrue("An output with one or more elements was resized" in str(w[-1].message))

        # dtypes should be safely castable
        out_w = torch.empty(0, dtype=real_dtype, device=device)
        out_v = torch.empty(0, dtype=torch.int, device=device)
        with self.assertRaisesRegex(RuntimeError, "but got eigenvectors with dtype Int"):
            torch.linalg.eigh(a, out=(out_w, out_v))

        out_w = torch.empty(0, dtype=torch.int, device=device)
        out_v = torch.empty(0, dtype=dtype, device=device)
        with self.assertRaisesRegex(RuntimeError, "but got eigenvalues with dtype Int"):
            torch.linalg.eigh(a, out=(out_w, out_v))

        # device should match
        if torch.cuda.is_available():
            wrong_device = 'cpu' if self.device_type != 'cpu' else 'cuda'
            out_w = torch.empty(0, device=wrong_device, dtype=dtype)
            out_v = torch.empty(0, device=device, dtype=dtype)
            with self.assertRaisesRegex(RuntimeError, "tensors to be on the same device"):
                torch.linalg.eigh(a, out=(out_w, out_v))
            out_w = torch.empty(0, device=device, dtype=dtype)
            out_v = torch.empty(0, device=wrong_device, dtype=dtype)
            with self.assertRaisesRegex(RuntimeError, "tensors to be on the same device"):
                torch.linalg.eigh(a, out=(out_w, out_v))


    @skipCUDAIfNoMagma
    @skipCPUIfNoLapack
    @dtypes(*floating_and_complex_types())
    @precisionOverride({torch.float32: 1e-4, torch.complex64: 1e-4})
    def test_eigvalsh(self, device, dtype):
        from torch.testing._internal.common_utils import random_hermitian_matrix

        def run_test(shape, batch, uplo):
            matrix = random_hermitian_matrix(shape, *batch, dtype=dtype, device=device)
            expected_w = np.linalg.eigvalsh(matrix.cpu().numpy(), UPLO=uplo)
            actual_w = torch.linalg.eigvalsh(matrix, UPLO=uplo)
            self.assertEqual(actual_w, expected_w)

            # check the out= variant
            out = torch.empty_like(actual_w)
            ans = torch.linalg.eigvalsh(matrix, UPLO=uplo, out=out)
            self.assertEqual(ans, out)
            self.assertEqual(ans, actual_w)

        shapes = (0, 3, 5)
        batches = ((), (3, ), (2, 2))
        uplos = ["U", "L"]
        for shape, batch, uplo in itertools.product(shapes, batches, uplos):
            run_test(shape, batch, uplo)

    @skipCUDAIfNoMagma
    @skipCPUIfNoLapack
    @dtypes(*floating_and_complex_types())
    def test_eigvalsh_errors_and_warnings(self, device, dtype):
        # eigvalsh requires a square matrix
        t = torch.randn(2, 3, device=device, dtype=dtype)
        with self.assertRaisesRegex(RuntimeError, "must be batches of square matrices"):
            torch.linalg.eigvalsh(t)

        # eigvalsh requires 'uplo' parameter to be 'U' or 'L'
        t = torch.randn(3, 3, device=device, dtype=dtype)
        for uplo in ["a", "wrong"]:
            with self.assertRaisesRegex(RuntimeError, "be \'L\' or \'U\'"):
                torch.linalg.eigvalsh(t, UPLO=uplo)
            with self.assertRaisesRegex(ValueError, "be \'L\' or \'U\'"):
                np.linalg.eigvalsh(t.cpu().numpy(), UPLO=uplo)

        # if non-empty out tensor with wrong shape is passed a warning is given
        real_dtype = t.real.dtype if dtype.is_complex else dtype
        out = torch.empty_like(t).to(real_dtype)
        with warnings.catch_warnings(record=True) as w:
            # Trigger warning
            torch.linalg.eigvalsh(t, out=out)
            # Check warning occurs
            self.assertEqual(len(w), 1)
            self.assertTrue("An output with one or more elements was resized" in str(w[-1].message))

        # dtypes should be safely castable
        out = torch.empty(0, dtype=torch.int, device=device)
        with self.assertRaisesRegex(RuntimeError, "but got result with dtype Int"):
            torch.linalg.eigvalsh(t, out=out)

        # device should match
        if torch.cuda.is_available():
            wrong_device = 'cpu' if self.device_type != 'cpu' else 'cuda'
            out = torch.empty(0, device=wrong_device, dtype=dtype)
            with self.assertRaisesRegex(RuntimeError, "tensors to be on the same device"):
                torch.linalg.eigvalsh(t, out=out)

    @dtypes(*floating_and_complex_types())
    def test_kron(self, device, dtype):

        def run_test_case(a_shape, b_shape):
            a = torch.rand(a_shape, dtype=dtype, device=device)
            b = torch.rand(b_shape, dtype=dtype, device=device)

            expected = np.kron(a.cpu().numpy(), b.cpu().numpy())
            result = torch.kron(a, b)
            self.assertEqual(result, expected)

            # check the out= variant
            out = torch.empty_like(result)
            ans = torch.kron(a, b, out=out)
            self.assertEqual(ans, out)
            self.assertEqual(ans, result)

        shapes = [(4,), (2, 2), (1, 2, 3), (1, 2, 3, 3)]
        for a_shape, b_shape in itertools.product(shapes, reversed(shapes)):
            run_test_case(a_shape, b_shape)

    @dtypes(*floating_and_complex_types())
    def test_kron_empty(self, device, dtype):

        def run_test_case(empty_shape):
            a = torch.eye(3, dtype=dtype, device=device)
            b = torch.empty(empty_shape, dtype=dtype, device=device)
            result = torch.kron(a, b)
            expected = np.kron(a.cpu().numpy(), b.cpu().numpy())
            self.assertEqual(result, expected)

            # NumPy doesn't work if the first argument is empty
            result = torch.kron(b, a)
            self.assertEqual(result.shape, expected.shape)

        empty_shapes = [(0,), (2, 0), (1, 0, 3)]
        for empty_shape in empty_shapes:
            run_test_case(empty_shape)

    @dtypes(*floating_and_complex_types())
    def test_kron_errors_and_warnings(self, device, dtype):
        # if non-empty out tensor with wrong shape is passed a warning is given
        a = torch.eye(3, dtype=dtype, device=device)
        b = torch.ones((2, 2), dtype=dtype, device=device)
        out = torch.empty_like(a)
        with warnings.catch_warnings(record=True) as w:
            # Trigger warning
            torch.kron(a, b, out=out)
            # Check warning occurs
            self.assertEqual(len(w), 1)
            self.assertTrue("An output with one or more elements was resized" in str(w[-1].message))

        # dtypes should match
        out = torch.empty_like(a).to(torch.int)
        with self.assertRaisesRegex(RuntimeError, "can't be cast to the desired output type"):
            torch.kron(a, b, out=out)

    # This test confirms that torch.linalg.norm's dtype argument works
    # as expected, according to the function's documentation
    @skipCUDAIfNoMagma
    def test_norm_dtype(self, device):
        def run_test_case(input_size, ord, keepdim, from_dtype, to_dtype):
            # Determine the best dtype to use for comparisons between tensors
            # of two different types
            def get_compare_dtype(type0, type1):
                types_32bit_based = [torch.float, torch.cfloat]
                is_complex = type0.is_complex or type1.is_complex

                if type0 in types_32bit_based or type1 in types_32bit_based:
                    return torch.cfloat if is_complex else torch.float
                else:
                    return torch.cdouble if is_complex else torch.double

            compare_dtype = get_compare_dtype(from_dtype, to_dtype)

            def get_value_type(dtype):
                if dtype == torch.cfloat:
                    return torch.float
                elif dtype == torch.cdouble:
                    return torch.double
                elif dtype == torch.complex32:
                    return torch.float16
                else:
                    return dtype

            msg = (
                f'input_size={input_size}, ord={ord}, keepdim={keepdim}, '
                f'from_dtype={from_dtype}, to_dtype={to_dtype}')
            input = torch.randn(*input_size, dtype=from_dtype, device=device)
            result = torch.linalg.norm(input, ord, keepdim=keepdim)
            if from_dtype.is_complex:
                # By default, norm downgrades a complex input to the corresponding real number type
                self.assertEqual(result.dtype, get_value_type(from_dtype), msg=msg)
            else:
                self.assertEqual(result.dtype, from_dtype, msg=msg)

            result_out = torch.empty((0), dtype=to_dtype, device=device)
            torch.linalg.norm(input, ord, keepdim=keepdim, out=result_out)
            self.assertEqual(result_out.dtype, to_dtype, msg=msg)
            self.assertEqual(result.to(compare_dtype), result_out.to(compare_dtype), msg=msg)

            result_with_dtype = torch.linalg.norm(input, ord, keepdim=keepdim, dtype=to_dtype)
            self.assertEqual(result_with_dtype.dtype, to_dtype, msg=msg)

            if from_dtype.is_complex:
                result_convert_first = torch.linalg.norm(input.to(to_dtype), ord, keepdim=keepdim)
                self.assertEqual(result_with_dtype.to(compare_dtype), result_convert_first.to(compare_dtype), msg=msg)
            else:
                self.assertEqual(result.to(compare_dtype), result_with_dtype.to(compare_dtype), msg=msg)

            result_out_with_dtype = torch.empty_like(result_with_dtype)
            torch.linalg.norm(input, ord, keepdim=keepdim, dtype=to_dtype, out=result_out_with_dtype)
            self.assertEqual(result_out_with_dtype.dtype, to_dtype, msg=msg)
            self.assertEqual(result_with_dtype, result_out_with_dtype, msg=msg)

        ord_vector = [0, 0.1, -0.1, 1, -1, 2, -2, 3, -3, 4.5, -4.5, inf, -inf, None]
        ord_matrix = ['fro', 'nuc', 1, -1, 2, -2, inf, -inf, None]
        S = 10
        test_cases = [
            ((S, ), ord_vector),
            ((S, S), ord_matrix),
        ]
        for keepdim in [True, False]:
            for input_size, ord_settings in test_cases:
                for ord in ord_settings:
                    if self.device_type == 'cpu' and not torch._C.has_lapack and ord in [2, -2, 'nuc']:
                        continue

                    dtypes = [torch.float, torch.double, torch.cfloat, torch.cdouble]
                    for from_dtype, to_dtype in itertools.product(dtypes, dtypes):
                        if from_dtype.is_complex and not to_dtype.is_complex:
                            continue
                        run_test_case(input_size, ord, keepdim, from_dtype, to_dtype)

        # Make sure that setting dtype != out.dtype raises an error
        dtype_pairs = [
            (torch.float, torch.double),
            (torch.double, torch.float),
            (torch.cfloat, torch.cdouble),
            (torch.cdouble, torch.cfloat),
        ]
        for keepdim in [True, False]:
            for input_size, ord_settings in test_cases:
                for ord in ord_settings:
                    for dtype, out_dtype in dtype_pairs:
                        input = torch.rand(*input_size)
                        result = torch.tensor([]).to(out_dtype)
                        with self.assertRaisesRegex(RuntimeError, r'provided dtype must match dtype of result'):
                            torch.linalg.norm(input, ord=ord, keepdim=keepdim, dtype=dtype, out=result)

    @dtypes(torch.float, torch.double, torch.cfloat, torch.cdouble, torch.bfloat16, torch.float16)
    def test_vector_norm(self, device, dtype):
        # This test compares torch.linalg.vector_norm's output with
        # torch.linalg.norm given a flattened tensor
        ord_vector = [0, 0.9, 1, 2, 3, inf, -0.5, -1, -2, -3, -inf]
        input_sizes = [
            (10, ),
            (4, 5),
            (3, 4, 5),
            (0, ),
            (0, 10),
            (0, 0),
            (10, 0, 10),
        ]

        def vector_norm_reference(input, ord, dim=None, keepdim=False, dtype=None):
            if dim is None:
                input_maybe_flat = input.flatten(0, -1)
            else:
                input_maybe_flat = input

            result = torch.linalg.norm(input_maybe_flat, ord, dim=dim, keepdim=keepdim, dtype=dtype)
            if keepdim and dim is None:
                result = result.reshape([1] * input.dim())
            return result

        def run_test_case(input, ord, dim, keepdim, norm_dtype):
            msg = f'input.size()={input.size()}, ord={ord}, dim={dim}, keepdim={keepdim}, dtype={dtype}, norm_dtype={norm_dtype}'
            error_msg = None
            if input.numel() == 0:
                if ord < 0:
                    error_msg = r'linalg.vector_norm of negative order cannot be performed on an empty tensor'
                elif ord == inf and (dim is None or input.size(dim) == 0):
                    error_msg = (
                        r'linalg.vector_norm cannot compute the infinity norm on an empty '
                        r'dimension because the operation does not have an identity')
            if error_msg is None:
                result_dtype_reference = vector_norm_reference(input, ord, dim=dim, keepdim=keepdim, dtype=norm_dtype)
                result_dtype = torch.linalg.vector_norm(input, ord, dim=dim, keepdim=keepdim, dtype=norm_dtype)
                self.assertEqual(result_dtype, result_dtype_reference, msg=msg)

                if norm_dtype is not None:
                    result_convert_before = torch.linalg.vector_norm(input.to(norm_dtype), ord, dim=dim, keepdim=keepdim)
                    if norm_dtype.is_complex:
                        result_convert_before = result_convert_before.to(norm_dtype)

                    result_out = torch.empty((0), dtype=norm_dtype, device=device)
                    torch.linalg.vector_norm(input, ord, dtype=norm_dtype, dim=dim, keepdim=keepdim, out=result_out)
                    self.assertEqual(result_convert_before, result_out, msg=msg)
                else:
                    result_out = torch.empty((0), dtype=result_dtype.dtype, device=device)
                    torch.linalg.vector_norm(input, ord, dim=dim, keepdim=keepdim, out=result_out)
                    self.assertEqual(result_dtype, result_out, msg=msg)
            else:
                with self.assertRaises(RuntimeError):
                    vector_norm_reference(input, ord, dim=dim, keepdim=keepdim)
                with self.assertRaisesRegex(RuntimeError, error_msg):
                    torch.linalg.vector_norm(input, ord, dim=dim, keepdim=keepdim)

        if dtype.is_complex:
            norm_dtypes = [None, torch.cfloat, torch.cdouble]
        else:
            norm_dtypes = [None, torch.float, torch.double, torch.cfloat, torch.cdouble, torch.float16, torch.bfloat16]

        for input_size, ord, keepdim, norm_dtype in product(input_sizes, ord_vector, [True, False], norm_dtypes):
            input = make_tensor(input_size, dtype=dtype, device=device, low=-9, high=9)
            for dim in [None, random.randint(0, len(input_size) - 1)]:
                run_test_case(
                    input,
                    ord,
                    dim,
                    keepdim,
                    norm_dtype)

    def test_vector_norm_dim_tuple_arg(self, device):
        test_cases = [
            # input size, dim, error, error message
            ((4, ), (0, ), None, None),
            ((4, ), (1, ), IndexError, r'Dimension out of range'),
            ((4, ), (-2, ), IndexError, r'Dimension out of range'),
            ((4, 3), (0, -1), None, None),
            ((4, 3), (0, 0), RuntimeError, r'dim 0 appears multiple times in the list of dims'),
            ((4, 3), (0, -2), RuntimeError, r'dim 0 appears multiple times in the list of dims'),
            ((4, 3), (0, 1.0), TypeError, r"argument 'dim' must be tuple of ints"),
            ((4, 3), (None, ), TypeError, r"argument 'dim' must be tuple of ints"),
        ]
        for input_size, dim_tuple, error, error_msg in test_cases:
            input = torch.randn(input_size, device=device)
            # vector_norm should accept a tuple or a list for dim arg
            for dim in [dim_tuple, list(dim_tuple)]:
                if error is None:
                    torch.linalg.vector_norm(input, dim=dim)
                else:
                    with self.assertRaises(error):
                        torch.linalg.vector_norm(input, dim=dim)

    # Test that linalg.vector_norm throws an error if the out tensor's dtype
    # does not match the expected output dtype
    @dtypes(torch.float, torch.double, torch.cfloat, torch.cdouble, torch.bfloat16, torch.float16)
    def test_vector_norm_out_dtype_error(self, device, dtype):
        input = torch.randn(10, device=device, dtype=dtype)
        dtypes = [None, torch.float, torch.double, torch.cfloat, torch.cdouble, torch.float16, torch.bfloat16]

        for norm_dtype, out_dtype in product(dtypes, dtypes):
            if out_dtype is None:
                continue

            if norm_dtype is None:
                if dtype == torch.cfloat:
                    expected_dtype = torch.float
                elif dtype == torch.cdouble:
                    expected_dtype = torch.double
                else:
                    expected_dtype = dtype
            else:
                expected_dtype = norm_dtype

            result = torch.empty((0), device=device, dtype=out_dtype)
            msg = f'norm_dtype: {norm_dtype}, out_dtype: {out_dtype}, expected_dtype: {expected_dtype}'

            if dtype.is_complex and norm_dtype is not None and not norm_dtype.is_complex:
                with self.assertRaisesRegex(RuntimeError, r"linalg.vector_norm expected complex 'dtype'", msg=msg):
                    torch.linalg.vector_norm(input, dtype=norm_dtype, out=result)

            elif out_dtype != expected_dtype:
                with self.assertRaisesRegex(RuntimeError, r'linalg.vector_norm expected out tensor dtype', msg=msg):
                    torch.linalg.vector_norm(input, dtype=norm_dtype, out=result)
            else:
                torch.linalg.vector_norm(input, dtype=norm_dtype, out=result)

    # This test compares torch.linalg.norm and numpy.linalg.norm to ensure that
    # their vector norm results match
    @dtypes(torch.float, torch.double)
    def test_norm_vector(self, device, dtype):
        def run_test_case(input, p, dim, keepdim):
            result = torch.linalg.norm(input, ord, dim, keepdim)
            input_numpy = input.cpu().numpy()
            result_numpy = np.linalg.norm(input_numpy, ord, dim, keepdim)

            msg = f'input.size()={input.size()}, ord={ord}, dim={dim}, keepdim={keepdim}, dtype={dtype}'
            self.assertEqual(result, result_numpy, msg=msg)

            result_out = torch.empty_like(result)
            torch.linalg.norm(input, ord, dim, keepdim, out=result_out)
            self.assertEqual(result, result_out, msg=msg)

        ord_vector = [0, 1, -1, 2, -2, 3, -3, 4.5, -4.5, inf, -inf]
        S = 10
        test_cases = [
            # input size, p settings, dim
            ((S, ), ord_vector, None),
            ((S, ), ord_vector, 0),
            ((S, S, S), ord_vector, 0),
            ((S, S, S), ord_vector, 1),
            ((S, S, S), ord_vector, 2),
            ((S, S, S), ord_vector, -1),
            ((S, S, S), ord_vector, -2),
        ]
        L = 1_000_000
        if dtype == torch.double:
            test_cases.append(((L, ), ord_vector, None))
        for keepdim in [True, False]:
            for input_size, ord_settings, dim in test_cases:
                input = torch.randn(*input_size, dtype=dtype, device=device)
                for ord in ord_settings:
                    run_test_case(input, ord, dim, keepdim)

    # This test compares torch.linalg.norm, torch.linalg.matrix_norm and numpy.linalg.norm to
    # ensure that their matrix norm results match.
    @skipMeta  # https://github.com/pytorch/pytorch/issues/54082
    @skipCUDAIfNoMagma
    @dtypes(torch.float, torch.double)
    @precisionOverride({torch.float32: 2e-5})
    def test_norm_matrix(self, device, dtype):
        def run_test_case(input, ord, dim, keepdim):
            msg = f'input.size()={input.size()}, ord={ord}, dim={dim}, keepdim={keepdim}, dtype={dtype}'
            result = torch.linalg.norm(input, ord, dim, keepdim)
            input_numpy = input.cpu().numpy()
            result_numpy = np.linalg.norm(input_numpy, ord, dim, keepdim)

            def check(op):
                result = op(input, ord, dim, keepdim)
                self.assertEqual(result, result_numpy, msg=msg)
                result_out = torch.empty_like(result)
                op(input, ord, dim, keepdim, out=result_out)
                self.assertEqual(result, result_out, msg=msg)

            check(torch.linalg.norm)
            if ord is not None and dim is not None:
                check(torch.linalg.matrix_norm)

        ord_matrix = [1, -1, 2, -2, inf, -inf, 'nuc', 'fro']
        S = 10
        test_cases = [
            # input size, p settings, dim
            ((S, S), ord_matrix, None),
            ((S, S), ord_matrix, (0, 1)),
            ((S, S), ord_matrix, (1, 0)),
            ((S, S, S, S), ord_matrix, (2, 0)),
            ((S, S, S, S), ord_matrix, (-1, -2)),
            ((S, S, S, S), ord_matrix, (-1, -3)),
            ((S, S, S, S), ord_matrix, (-3, 2)),
        ]
        L = 1_000

        if dtype == torch.double:
            test_cases.append(((L, L), ord_matrix, None))

        for keepdim in [True, False]:
            for input_size, ord_settings, dim in test_cases:
                input = torch.randn(*input_size, dtype=dtype, device=device)
                for ord in ord_settings:
                    if self.device_type == 'cpu' and not torch._C.has_lapack and ord in [2, -2, 'nuc']:
                        continue
                    run_test_case(input, ord, dim, keepdim)


    @onlyCUDA
    @dtypes(torch.bfloat16, torch.float16)
    def test_norm_fused_type_promotion(self, device, dtype):
        x = torch.randn(10, device=device, dtype=dtype)

        def profile_and_check(fn, x, kwargs, fn_name):
            with torch.profiler.profile(activities=(torch.profiler.ProfilerActivity.CPU,)) as p:
                fn(x, **kwargs, dtype=torch.float)
            # smoke check that profiler returned some events
            self.assertTrue(fn_name in map(lambda e: e.name, p.events()))
            # test that there was no explicit copy
            self.assertFalse("aten::to" in map(lambda e: e.name, p.events()))

        for f, kwargs, fn_name in zip((torch.norm, torch.linalg.vector_norm), ({"p" : 2}, {}),
                                      ("aten::norm", "aten::linalg_vector_norm")):
            profile_and_check(f, x, kwargs, fn_name)

    @skipMeta  # https://github.com/pytorch/pytorch/issues/53739
    @skipCPUIfNoLapack
    @skipCUDAIfNoMagma
    @dtypes(*floating_and_complex_types())
    @precisionOverride({torch.float32: 1e-3})
    def test_cond(self, device, dtype):
        def run_test_case(input, p):
            result = torch.linalg.cond(input, p)
            result_numpy = np.linalg.cond(input.cpu().numpy(), p)
            self.assertEqual(result, result_numpy, rtol=1e-2, atol=self.precision, exact_dtype=False)
            self.assertEqual(result.shape, result_numpy.shape)

            # test out= variant
            out = torch.empty_like(result)
            ans = torch.linalg.cond(input, p, out=out)
            self.assertEqual(ans, out)
            self.assertEqual(ans, result)

        norm_types = [1, -1, 2, -2, inf, -inf, 'fro', 'nuc', None]
        input_sizes = [(32, 32), (2, 3, 3, 3)]
        for input_size in input_sizes:
            input = torch.randn(*input_size, dtype=dtype, device=device)
            for p in norm_types:
                run_test_case(input, p)

        # test empty batch sizes
        input_sizes = [(0, 3, 3), (0, 2, 5, 5)]
        for input_size in input_sizes:
            input = torch.randn(*input_size, dtype=dtype, device=device)
            for p in norm_types:
                run_test_case(input, p)

        # test non-square input
        input_sizes = [(16, 32), (32, 16), (2, 3, 5, 3), (2, 3, 3, 5)]
        for input_size in input_sizes:
            input = torch.randn(*input_size, dtype=dtype, device=device)
            for p in [2, -2, None]:
                run_test_case(input, p)

        # test for singular input
        a = torch.eye(3, dtype=dtype, device=device)
        a[-1, -1] = 0  # make 'a' singular
        for p in norm_types:
            try:
                run_test_case(a, p)
            except np.linalg.LinAlgError:
                # Numpy may fail to converge for some BLAS backends (although this is very rare)
                # See the discussion in https://github.com/pytorch/pytorch/issues/67675
                pass

        # test for 0x0 matrices. NumPy doesn't work for such input, we return 0
        input_sizes = [(0, 0), (2, 5, 0, 0)]
        for input_size in input_sizes:
            input = torch.randn(*input_size, dtype=dtype, device=device)
            for p in ['fro', 2]:
                expected_dtype = a.real.dtype if dtype.is_complex else dtype
                expected = torch.zeros(input_size[:-2], dtype=expected_dtype, device=device)
                actual = torch.linalg.cond(input, p)
                self.assertEqual(actual, expected)

    @skipMeta  # https://github.com/pytorch/pytorch/issues/53739
    @skipCPUIfNoLapack
    @skipCUDAIfNoMagma
    @dtypes(*floating_and_complex_types())
    @precisionOverride({torch.float32: 1e-3})
    def test_cond_errors_and_warnings(self, device, dtype):
        norm_types = [1, -1, 2, -2, inf, -inf, 'fro', 'nuc', None]

        # cond expects the input to be at least 2-dimensional
        a = torch.ones(3, dtype=dtype, device=device)
        for p in norm_types:
            with self.assertRaisesRegex(RuntimeError, r'at least 2 dimensions'):
                torch.linalg.cond(a, p)

        # for some norm types cond expects the input to be square
        a = torch.ones(3, 2, dtype=dtype, device=device)
        norm_types = [1, -1, inf, -inf, 'fro', 'nuc']
        for p in norm_types:
            with self.assertRaisesRegex(RuntimeError, r'must be batches of square matrices'):
                torch.linalg.cond(a, p)

        # if non-empty out tensor with wrong shape is passed a warning is given
        a = torch.ones((2, 2), dtype=dtype, device=device)
        for p in ['fro', 2]:
            real_dtype = a.real.dtype if dtype.is_complex else dtype
            out = torch.empty(a.shape, dtype=real_dtype, device=device)
            with warnings.catch_warnings(record=True) as w:
                # Trigger warning
                torch.linalg.cond(a, p, out=out)
                # Check warning occurs
                self.assertEqual(len(w), 1)
                self.assertTrue("An output with one or more elements was resized" in str(w[-1].message))

        # dtypes should be safely castable
        out = torch.empty(0, dtype=torch.int, device=device)
        for p in ['fro', 2]:
            with self.assertRaisesRegex(RuntimeError, "but got result with dtype Int"):
                torch.linalg.cond(a, p, out=out)

        # device should match
        if torch.cuda.is_available():
            wrong_device = 'cpu' if self.device_type != 'cpu' else 'cuda'
            out = torch.empty(0, dtype=dtype, device=wrong_device)
            for p in ['fro', 2]:
                with self.assertRaisesRegex(RuntimeError, "tensors to be on the same device"):
                    torch.linalg.cond(a, p, out=out)

        # for batched input if at least one matrix in the batch is not invertible,
        # we can't get the result for all other (possibly) invertible matrices in the batch without an explicit for loop.
        # this should change when at::inverse works with silent errors
        # NumPy works fine in this case because it's possible to silence the error and get the inverse matrix results
        # possibly filled with NANs
        batch_dim = 3
        a = torch.eye(3, 3, dtype=dtype, device=device)
        a = a.reshape((1, 3, 3))
        a = a.repeat(batch_dim, 1, 1)
        a[1, -1, -1] = 0  # now a[1] is singular
        for p in [1, -1, inf, -inf, 'fro', 'nuc']:
            result = torch.linalg.cond(a, p)
            self.assertEqual(result[1], float('inf'))

        # check invalid norm type
        a = torch.ones(3, 3, dtype=dtype, device=device)
        for p in ['wrong_norm', 5]:
            with self.assertRaisesRegex(RuntimeError, f"linalg.cond got an invalid norm type: {p}"):
                torch.linalg.cond(a, p)

    # This test calls torch.linalg.norm and numpy.linalg.norm with illegal arguments
    # to ensure that they both throw errors
    @dtypes(torch.float, torch.double)
    def test_norm_errors(self, device, dtype):
        def run_error_test_case(input, ord, dim, keepdim, error_type, error_regex):
            test_case_info = (
                f'test case input.size()={input.size()}, ord={ord}, dim={dim}, '
                f'keepdim={keepdim}, dtype={dtype}')

            with self.assertRaisesRegex(error_type, error_regex, msg=test_case_info):
                torch.linalg.norm(input, ord, dim, keepdim)

            input_numpy = input.cpu().numpy()

            msg = f'numpy does not raise error but pytorch does, for case "{test_case_info}"'
            with self.assertRaises(Exception, msg=test_case_info):
                np.linalg.norm(input_numpy, ord, dim, keepdim)

        S = 10
        error_test_cases = [
            # input size, p settings, dim, error type, error regex
            ((S, ), ['fro'], None, RuntimeError, r'order "fro" can only be used if either len\(dim\) == 2'),
            ((S, ), ['nuc'], None, RuntimeError, r'order "nuc" can only be used if either len\(dim\) == 2'),
            ((S, S), [3.5], None, RuntimeError, r'Order 3.5 not supported for matrix norm'),
            ((S, S), [0], None, RuntimeError, r'Order 0 not supported for matrix norm'),
            ((S, S), ['nuc'], 0, RuntimeError, r'order "nuc" can only be used if either len\(dim\) == 2'),
            ((S, S), ['fro'], 0, RuntimeError, r'order "fro" can only be used if either len\(dim\) == 2'),
            ((S, S), ['nuc'], (0, 0), RuntimeError, r'duplicate or invalid dimensions'),
            ((S, S), ['fro', 0], (0, 0), RuntimeError, r'Expected dims to be different'),
            ((S, S), ['fro', 'nuc', 0], (0, 4), IndexError, r'Dimension out of range'),
            ((S, ), [0], (4, ), IndexError, r'Dimension out of range'),
            ((S, ), [None], (0, 0), RuntimeError, r'dim 0 appears multiple times'),
            ((S, S, S), [1], (0, 1, 2), RuntimeError, r"'dim' must specify 1 or 2 dimensions"),
            ((S, S, S), [1], None, RuntimeError, r"'dim' must specify 1 or 2 dimensions"),
            ((S, S), ['garbage'], (0, 1), RuntimeError, r'Invalid norm order: garbage'),
        ]
        for keepdim in [True, False]:
            for input_size, ord_settings, dim, error_type, error_regex in error_test_cases:
                input = torch.randn(*input_size, dtype=dtype, device=device)
                for ord in ord_settings:
                    run_error_test_case(input, ord, dim, keepdim, error_type, error_regex)

    # Test complex number inputs for linalg.norm
    @skipCUDAIfNoMagma
    @skipCPUIfNoLapack
    @dtypes(torch.cfloat, torch.cdouble)
    @precisionOverride({torch.cfloat: 2e-4})
    def test_norm_complex(self, device, dtype):
        def gen_error_message(input_size, ord, keepdim, dim=None):
            return "complex norm failed for input size %s, ord=%s, keepdim=%s, dim=%s" % (
                input_size, ord, keepdim, dim)

        vector_ords = [None, 0, 1, 2, 3, inf, -1, -2, -3, -inf]
        matrix_ords = [None, 'fro', 'nuc', 1, 2, inf, -1, -2, -inf]

        # Test supported ords
        for keepdim in [False, True]:
            # vector norm
            x = torch.randn(25, device=device, dtype=dtype)
            xn = x.cpu().numpy()
            for ord in vector_ords:
                res = torch.linalg.norm(x, ord, keepdim=keepdim).cpu()
                expected = np.linalg.norm(xn, ord, keepdims=keepdim)
                msg = gen_error_message(x.size(), ord, keepdim)
                self.assertEqual(res.shape, expected.shape, msg=msg)
                self.assertEqual(res, expected, msg=msg, exact_dtype=False)

                res_out = torch.tensor([]).to(device)
                torch.linalg.norm(x, ord, keepdim=keepdim, out=res_out)
                self.assertEqual(res_out.shape, expected.shape, msg=msg)
                self.assertEqual(res_out.cpu(), expected, msg=msg, exact_dtype=False)

            # matrix norm
            x = torch.randn(25, 25, device=device, dtype=dtype)
            xn = x.cpu().numpy()
            for ord in matrix_ords:
                res = torch.linalg.norm(x, ord, keepdim=keepdim).cpu()
                expected = np.linalg.norm(xn, ord, keepdims=keepdim)
                msg = gen_error_message(x.size(), ord, keepdim)
                self.assertEqual(res.shape, expected.shape, msg=msg)
                self.assertEqual(res, expected, msg=msg, exact_dtype=False)

                res_out = torch.tensor([]).to(device)
                torch.linalg.norm(x, ord, keepdim=keepdim, out=res_out)
                self.assertEqual(res_out.shape, expected.shape, msg=msg)
                self.assertEqual(res_out.cpu(), expected, msg=msg, exact_dtype=False)

    # Test that linal.vector_norm gives the same result as numpy when inputs
    # contain extreme values (inf, -inf, nan)
    def test_vector_norm_extreme_values(self, device):
        vector_ords = [0, 1, 2, 3, inf, -1, -2, -3, -inf]
        vectors = []
        for pair in itertools.product([inf, -inf, 0.0, nan, 1.0], repeat=2):
            vectors.append(list(pair))
        for vector in vectors:
            x = torch.tensor(vector, device=device)
            x_n = x.cpu().numpy()
            for ord in vector_ords:
                msg = f'ord={ord}, vector={vector}'
                result = torch.linalg.vector_norm(x, ord=ord)
                result_n = np.linalg.norm(x_n, ord=ord)
                self.assertEqual(result, result_n, msg=msg)

    @skipMeta  # https://github.com/pytorch/pytorch/issues/54082
    @skipCUDAIfNoMagma
    @skipCPUIfNoLapack
    @dtypes(torch.float, torch.double)
    @precisionOverride({torch.float32: 2e-5})
    def test_matrix_norm(self, device, dtype):
        # Test only inputs for which torch.linalg.matrix_norm diverges from torch.linalg.norm
        A = make_tensor((2, 2, 2), dtype=dtype, device=device)

        with self.assertRaisesRegex(RuntimeError, r'linalg.matrix_norm\(\):.*must be a matrix.*'):
            torch.linalg.matrix_norm(make_tensor((2,), dtype=dtype, device=device))
        with self.assertRaisesRegex(RuntimeError, r'linalg.matrix_norm\(\):.*must be a 2-tuple.*'):
            torch.linalg.matrix_norm(A, dim=(0,))
        with self.assertRaisesRegex(RuntimeError, r'.*not supported.*'):
            torch.linalg.matrix_norm(A, ord=0)
        with self.assertRaisesRegex(RuntimeError, r'.*not supported.*'):
            torch.linalg.matrix_norm(A, ord=3.0)

        # Test dim=None behavior
        ref = torch.linalg.norm(A, dim=(-2, -1))
        res = torch.linalg.matrix_norm(A)
        self.assertEqual(ref, res)

    # Test that linal.norm gives the same result as numpy when inputs
    # contain extreme values (inf, -inf, nan)
    @unittest.skipIf(IS_WINDOWS, "Skipped on Windows!")
    @unittest.skipIf(IS_MACOS, "Skipped on MacOS!")
    @skipCUDAIfNoMagma
    @skipCPUIfNoLapack
    def test_norm_extreme_values(self, device):
        vector_ords = [0, 1, 2, 3, inf, -1, -2, -3, -inf]
        # matrix_ords 'nuc', 2, -2 are skipped currently
        # See issue https://github.com/pytorch/pytorch/issues/71911
        matrix_ords = ['fro', 1, inf, -1, -inf]
        vectors = []
        matrices = []
        for pair in itertools.product([inf, -inf, 0.0, nan, 1.0], repeat=2):
            vectors.append(list(pair))
            matrices.append([[pair[0], pair[1]]])
            matrices.append([[pair[0]], [pair[1]]])
        for vector in vectors:
            x = torch.tensor(vector).to(device)
            x_n = x.cpu().numpy()
            for ord in vector_ords:
                msg = f'ord={ord}, vector={vector}'
                result = torch.linalg.norm(x, ord=ord)
                result_n = np.linalg.norm(x_n, ord=ord)
                self.assertEqual(result, result_n, msg=msg)

        # TODO: Remove this function once the broken cases are fixed
        def is_broken_matrix_norm_case(ord, x):
            if self.device_type == 'cuda':
                if x.size() == torch.Size([1, 2]):
                    if ord in ['nuc', 2, -2] and isnan(x[0][0]) and x[0][1] == 1:
                        # These cases are broken because of an issue with svd
                        # https://github.com/pytorch/pytorch/issues/43567
                        return True
                if ord in ['nuc', 2, -2]:
                    # These cases are broken because of another issue with svd
                    # https://github.com/pytorch/pytorch/issues/52633
                    return True
            return False

        for matrix in matrices:
            x = torch.tensor(matrix).to(device)
            x_n = x.cpu().numpy()
            for ord in matrix_ords:
                msg = f'ord={ord}, matrix={matrix}'
                if is_broken_matrix_norm_case(ord, x):
                    continue
                else:
                    result_n = np.linalg.norm(x_n, ord=ord)
                    result = torch.linalg.norm(x, ord=ord)
                    self.assertEqual(result, result_n, msg=msg)

    # Test degenerate shape results match numpy for linalg.norm vector norms
    @skipCUDAIfNoMagma
    @skipCPUIfNoLapack
    @unittest.skipIf(TEST_WITH_ASAN, "Skipped on ASAN since it checks for undefined behavior.")
    @dtypes(torch.float, torch.double, torch.cfloat, torch.cdouble)
    def test_norm_vector_degenerate_shapes(self, device, dtype):
        def run_test_case(input, ord, dim, keepdim):
            msg = f'input.size()={input.size()}, ord={ord}, dim={dim}, keepdim={keepdim}, dtype={dtype}'
            should_error = False
            if ord is not None and ord < 0:
                should_error = True
            elif ord == inf:
                if dim is None or input.size(dim) == 0:
                    should_error = True

            if should_error:
                with self.assertRaises(RuntimeError):
                    torch.linalg.norm(input, ord, dim, keepdim)
            else:
                input_numpy = input.cpu().numpy()
                result_numpy = np.linalg.norm(input_numpy, ord, dim, keepdim)
                result = torch.linalg.norm(input, ord, dim, keepdim)
                self.assertEqual(result, result_numpy, msg=msg)

        ord_vector = [0, 0.5, 1, 2, 3, inf, -0.5, -1, -2, -3, -inf, None]
        S = 10
        test_cases = [
            # input size, dim
            ((0, ), None),
            ((0, S), 0),
            ((0, S), 1),
            ((S, 0), 0),
            ((S, 0), 1),
        ]
        for keepdim in [True, False]:
            for input_size, dim in test_cases:
                input = torch.randn(*input_size, dtype=dtype, device=device)
                for ord in ord_vector:
                    run_test_case(input, ord, dim, keepdim)

    # Test degenerate shape results match numpy for linalg.norm matrix norms
    @skipCUDAIfNoMagma
    @skipCPUIfNoLapack
    @dtypes(torch.float, torch.double, torch.cfloat, torch.cdouble)
    def test_norm_matrix_degenerate_shapes(self, device, dtype):
        def run_test_case(input, ord, dim, keepdim, should_error):
            msg = f'input.size()={input.size()}, ord={ord}, dim={dim}, keepdim={keepdim}, dtype={dtype}'
            input_numpy = input.cpu().numpy()
            ops = [torch.linalg.norm]

            if ord is not None and dim is not None:
                ops.append(torch.linalg.matrix_norm)

            if should_error:
                with self.assertRaises(ValueError):
                    np.linalg.norm(input_numpy, ord, dim, keepdim)
                for op in ops:
                    with self.assertRaises(IndexError):
                        op(input, ord, dim, keepdim)
            else:
                result_numpy = np.linalg.norm(input_numpy, ord, dim, keepdim)
                for op in ops:
                    result = op(input, ord, dim, keepdim)
                    self.assertEqual(result, result_numpy, msg=msg)

        ord_matrix = ['fro', 'nuc', 1, 2, inf, -1, -2, -inf, None]
        S = 10
        test_cases = [
            # input size, p settings that cause error, dim
            ((0, 0), [1, 2, inf, -1, -2, -inf], None),
            ((0, S), [2, inf, -2, -inf], None),
            ((S, 0), [1, 2, -1, -2], None),
            ((S, S, 0), [], (0, 1)),
            ((1, S, 0), [], (0, 1)),
            ((0, 0, S), [1, 2, inf, -1, -2, -inf], (0, 1)),
            ((0, 0, S), [1, 2, inf, -1, -2, -inf], (1, 0)),
        ]

        for keepdim in [True, False]:
            for input_size, error_ords, dim in test_cases:
                input = torch.randn(*input_size, dtype=dtype, device=device)
                for ord in ord_matrix:
                    run_test_case(input, ord, dim, keepdim, ord in error_ords)

    def test_norm_fastpaths(self, device):
        x = torch.randn(3, 5, device=device)

        # slow path
        result = torch.linalg.norm(x, 4.5, 1)
        expected = torch.pow(x.abs().pow(4.5).sum(1), 1.0 / 4.5)
        self.assertEqual(result, expected)

        # fast 0-norm
        result = torch.linalg.norm(x, 0, 1)
        expected = (x != 0).type_as(x).sum(1)
        self.assertEqual(result, expected)

        # fast 1-norm
        result = torch.linalg.norm(x, 1, 1)
        expected = x.abs().sum(1)
        self.assertEqual(result, expected)

        # fast 2-norm
        result = torch.linalg.norm(x, 2, 1)
        expected = torch.sqrt(x.pow(2).sum(1))
        self.assertEqual(result, expected)

        # fast 3-norm
        result = torch.linalg.norm(x, 3, 1)
        expected = torch.pow(x.pow(3).abs().sum(1), 1.0 / 3.0)
        self.assertEqual(result, expected)

    @skipCPUIfNoLapack
    @skipCUDAIfNoMagma
    @dtypes(*floating_and_complex_types())
    def test_old_eig_basic(self, device, dtype):
        a = torch.tensor([[1.96, 0.00, 0.00, 0.00, 0.00],
                          [-6.49, 3.80, 0.00, 0.00, 0.00],
                          [-0.47, -6.39, 4.17, 0.00, 0.00],
                          [-7.20, 1.50, -1.51, 5.70, 0.00],
                          [-0.65, -6.34, 2.67, 1.80, -7.10]],
                         dtype=dtype, device=device).t()
        e = torch.eig(a)[0]
        ee, vv = torch.eig(a, True)
        te = torch.tensor((), dtype=dtype, device=device)
        tv = torch.tensor((), dtype=dtype, device=device)
        eee, vvv = torch.eig(a, True, out=(te, tv))
        self.assertEqual(e, ee, atol=1e-12, rtol=0)
        self.assertEqual(ee, eee, atol=1e-12, rtol=0)
        self.assertEqual(ee, te, atol=1e-12, rtol=0)
        self.assertEqual(vv, vvv, atol=1e-12, rtol=0)
        self.assertEqual(vv, tv, atol=1e-12, rtol=0)
        #
        # compare with numpy
        np_e, np_v = np.linalg.eig(a.cpu().numpy())
        if dtype.is_complex:
            self.assertEqual(ee, np_e)
        else:
            # np_e.shape == (n, 2), where each column contain the real and
            # imaginary parts of the result
            self.assertEqual(ee[:, 0], np_e)  # real part
            self.assertEqual(ee[:, 1], torch.zeros(ee.shape[0], dtype=dtype))  # imaginary part
        self.assertEqual(vv, np_v)

    @skipCPUIfNoLapack
    @skipCUDAIfNoMagma
    @dtypes(torch.double, torch.float)
    def test_old_eig_reuse(self, device, dtype):
        X = torch.randn(4, 4, dtype=dtype, device=device)
        X = torch.mm(X.t(), X)
        e = torch.zeros(4, 2, dtype=dtype, device=device)
        v = torch.zeros(4, 4, dtype=dtype, device=device)
        torch.eig(X, True, out=(e, v))
        Xhat = np.matmul(np.matmul(v.cpu(), torch.diag(e.select(1, 0)).cpu()), v.t().cpu())
        if dtype is torch.float:
            atol = 1e-7
            rtol = 1e-5
        else:
            atol = 1e-8
            rtol = 0
        self.assertEqual(X, Xhat, atol=atol, rtol=rtol, msg='VeV\' wrong')
        self.assertTrue(v.is_contiguous(), 'V is not contiguous')

        torch.eig(X, True, out=(e, v))
        Xhat = np.matmul(v.cpu(), np.matmul(e.select(1, 0).diag().cpu(), v.t().cpu()))
        self.assertEqual(X, Xhat, atol=atol, rtol=rtol, msg='VeV\' wrong')
        self.assertTrue(v.is_contiguous(), 'V is not contiguous')

    @skipCPUIfNoLapack
    @skipCUDAIfNoMagma
    @dtypes(torch.double, torch.float)
    def test_old_eig_invalid_input(self, device, dtype):
        # test invalid input
        self.assertRaisesRegex(
            RuntimeError,
            'input should be 2 dimensional',
            lambda: torch.eig(torch.ones((2))))
        self.assertRaisesRegex(
            RuntimeError,
            'input should be square',
            lambda: torch.eig(torch.ones((2, 3))))
        self.assertRaisesRegex(
            RuntimeError,
            'input should not contain infs or NaNs',
            lambda: torch.eig(np.inf * torch.ones((2, 2))))
        self.assertRaisesRegex(
            RuntimeError,
            'input should not contain infs or NaNs',
            lambda: torch.eig(np.nan * torch.ones((2, 2))))

    @skipCUDAIfNoMagma
    @skipCPUIfNoLapack
    @dtypes(torch.double, torch.float)
    def test_old_eig_out(self, device, dtype):
        # the out version of torch.eig needs to be tested manually: we can't
        # use the "test_out=True" parameter to tensor_op_tests because the
        # signature is irregular (since we have *two* output vectors)
        t = torch.randn(10, 10, dtype=dtype, device=device)
        evals, evecs = torch.eig(t, eigenvectors=True)
        #
        # check that the out= version computes the same values as the normal one
        out_evals = torch.empty_like(evals)
        out_evecs = torch.empty_like(evecs)
        evals2, evecs2 = torch.eig(t, eigenvectors=True, out=(out_evals, out_evecs))
        # check that the out tensors were used in-place
        self.assertEqual(evals2.data_ptr(), out_evals.data_ptr())
        self.assertEqual(evecs2.data_ptr(), out_evecs.data_ptr())
        # check that the result is the same as the non-out version
        self.assertEqual(evals, out_evals)
        self.assertEqual(evecs, out_evecs)
        #
        # check what happens in the eigenvectors=False case
        out_evals = torch.empty_like(evals)
        out_evecs = torch.tensor([1, 2, 3], dtype=dtype, device=device)
        evals2, evecs2 = torch.eig(t, eigenvectors=False, out=(out_evals, out_evecs))
        # check that the out_evals was used in-place
        self.assertEqual(evals2.data_ptr(), out_evals.data_ptr())
        self.assertEqual(evals, out_evals)
        # check that out_evecs was NOT touched at all
        assert out_evecs.tolist() == [1, 2, 3]
        #
        # check that we complain if we pass an out vector of the wrong dtype
        wrong_out = torch.empty((0, 0), dtype=int)
        with self.assertRaisesRegex(RuntimeError, r"Expected .* but got .*"):
            torch.eig(t, eigenvectors=True, out=(wrong_out, out_evecs))
        with self.assertRaisesRegex(RuntimeError, r"Expected .* but got .*"):
            torch.eig(t, eigenvectors=True, out=(out_evals, wrong_out))

    @skipCPUIfNoLapack
    @skipCUDAIfNoMagma
    # NumPy computes only in float64 and complex128 precisions
    # for float32 or complex64 results might be very different from float64 or complex128
    @dtypes(torch.float64, torch.complex128)
    def test_eig_numpy(self, device, dtype):
        def run_test(shape, *, symmetric=False):
            from torch.testing._internal.common_utils import random_symmetric_matrix

            if not dtype.is_complex and symmetric:
                # for symmetric real-valued inputs eigenvalues and eigenvectors have imaginary part equal to zero
                # unlike NumPy the result is not cast to float32 or float64 dtype in this case
                a = random_symmetric_matrix(shape[-1], *shape[:-2], dtype=dtype, device=device)
            else:
                a = make_tensor(shape, dtype=dtype, device=device)

            actual = torch.linalg.eig(a)

            # compare with NumPy
            # the eigenvalues are not necessarily ordered
            # so order of NumPy and PyTorch can be different
            expected = np.linalg.eig(a.cpu().numpy())

            # sort NumPy output
            ind = np.argsort(expected[0], axis=-1)[::-1]
            expected = (np.take_along_axis(expected[0], ind, axis=-1), np.take_along_axis(expected[1], ind[:, None], axis=-1))

            # sort PyTorch output
            # torch.argsort doesn't work with complex inputs, NumPy sorting on CPU is used instead
            # RuntimeError: _th_sort not supported on CUDAType for ComplexDouble
            # RuntimeError: "sorting_kernel_method_name" not implemented for 'ComplexDouble'
            ind = np.argsort(actual[0].cpu().numpy(), axis=-1)[::-1]
            actual_np = [x.cpu().numpy() for x in actual]
            sorted_actual = (
                np.take_along_axis(actual_np[0], ind, axis=-1),
                np.take_along_axis(actual_np[1], ind[:, None], axis=-1))

            self.assertEqual(expected[0], sorted_actual[0], exact_dtype=False)
            self.assertEqual(abs(expected[1]), abs(sorted_actual[1]), exact_dtype=False)

        shapes = [(0, 0),  # Empty matrix
                  (5, 5),  # Single matrix
                  (0, 0, 0), (0, 5, 5),  # Zero batch dimension tensors
                  (2, 5, 5),  # 3-dim tensors
                  (2, 1, 5, 5)]  # 4-dim tensors
        for shape in shapes:
            run_test(shape)
            run_test(shape, symmetric=True)

    @onlyCUDA
    @skipCUDAIfNoMagma
    @dtypes(*floating_and_complex_types())
    def test_eig_compare_backends(self, device, dtype):
        def run_test(shape, *, symmetric=False):
            from torch.testing._internal.common_utils import random_symmetric_matrix

            if not dtype.is_complex and symmetric:
                # for symmetric real-valued inputs eigenvalues and eigenvectors have imaginary part equal to zero
                a = random_symmetric_matrix(shape[-1], *shape[:-2], dtype=dtype, device=device)
            else:
                a = make_tensor(shape, dtype=dtype, device=device)

            actual = torch.linalg.eig(a)

            complementary_device = 'cpu'

            # compare with CPU
            expected = torch.linalg.eig(a.to(complementary_device))
            self.assertEqual(expected[0], actual[0])
            self.assertEqual(expected[1], actual[1])

        shapes = [(0, 0),  # Empty matrix
                  (5, 5),  # Single matrix
                  (0, 0, 0), (0, 5, 5),  # Zero batch dimension tensors
                  (2, 5, 5),  # 3-dim tensors
                  (2, 1, 5, 5)]  # 4-dim tensors
        for shape in shapes:
            run_test(shape)
            run_test(shape, symmetric=True)

    @slowTest
    @onlyCUDA
    @skipCUDAIfNoMagma
    @dtypes(torch.float32)
    def test_eig_check_magma(self, device, dtype):
        # For CUDA inputs only matrices of size larger than 2048x2048 actually call MAGMA library
        shape = (2049, 2049)
        a = make_tensor(shape, dtype=dtype, device=device)
        w, v = torch.linalg.eig(a)
        # check correctness using eigendecomposition identity
        self.assertEqual(a.to(v.dtype) @ v, w * v, atol=1e-3, rtol=1e-3)

    @skipCUDAIfNoMagma
    @skipCPUIfNoLapack
    @dtypes(*floating_and_complex_types())
    def test_eig_errors_and_warnings(self, device, dtype):
        # eig requires the input to be at least 2 dimensional tensor
        a = make_tensor(2, dtype=dtype, device=device)
        with self.assertRaisesRegex(RuntimeError, "must have at least 2 dimensions"):
            torch.linalg.eig(a)

        # eig requires a square matrix
        a = make_tensor((2, 3), dtype=dtype, device=device)
        with self.assertRaisesRegex(RuntimeError, "must be batches of square matrices"):
            torch.linalg.eig(a)

        # if out tensor with floating dtype is passed for complex output an error is thrown
        if not dtype.is_complex:
            # The characteristic equation is p(λ) = λ^2 − 2λ + 5 = 0, with roots λ = 1±2i
            a = torch.tensor([[3., -2.], [4., -1.]], dtype=dtype, device=device)
            out0 = torch.empty(0, device=device, dtype=dtype)
            out1 = torch.empty(0, device=device, dtype=dtype)
            with self.assertRaisesRegex(RuntimeError, "Expected eigenvalues to be safely castable"):
                torch.linalg.eig(a, out=(out0, out1))

            out0 = torch.empty(0, device=device, dtype=torch.complex128)
            with self.assertRaisesRegex(RuntimeError, "Expected eigenvectors to be safely castable"):
                torch.linalg.eig(a, out=(out0, out1))

        # dtypes should be safely castable
        a = make_tensor((3, 3), dtype=dtype, device=device)
        out0 = torch.empty(0, dtype=torch.int, device=device)
        out1 = torch.empty(0, dtype=torch.int, device=device)
        with self.assertRaisesRegex(RuntimeError, "but got eigenvalues with dtype Int"):
            torch.linalg.eig(a, out=(out0, out1))

        out0 = torch.empty(0, dtype=torch.complex128, device=device)
        with self.assertRaisesRegex(RuntimeError, "but got eigenvectors with dtype Int"):
            torch.linalg.eig(a, out=(out0, out1))

        # if non-empty out tensor with wrong shape is passed a warning is given
        a = make_tensor((3, 3), dtype=dtype, device=device)
        out0 = torch.empty(1, device=device, dtype=torch.complex128)
        out1 = torch.empty(1, device=device, dtype=torch.complex128)
        with warnings.catch_warnings(record=True) as w:
            # Trigger warning
            torch.linalg.eig(a, out=(out0, out1))
            # Check warning occurs
            self.assertEqual(len(w), 2)
            self.assertTrue("An output with one or more elements was resized" in str(w[-1].message))
            self.assertTrue("An output with one or more elements was resized" in str(w[-2].message))

        # device should match
        if torch.cuda.is_available():
            wrong_device = 'cpu' if self.device_type != 'cpu' else 'cuda'
            out_w = torch.empty(0, device=wrong_device, dtype=torch.complex128)
            out_v = torch.empty(0, device=device, dtype=torch.complex128)
            with self.assertRaisesRegex(RuntimeError, "tensors to be on the same device"):
                torch.linalg.eig(a, out=(out_w, out_v))
            out_w = torch.empty(0, device=device, dtype=torch.complex128)
            out_v = torch.empty(0, device=wrong_device, dtype=torch.complex128)
            with self.assertRaisesRegex(RuntimeError, "tensors to be on the same device"):
                torch.linalg.eig(a, out=(out_w, out_v))

    @skipCPUIfNoLapack
    @skipCUDAIfNoMagma
    @dtypes(*floating_and_complex_types())
    def test_eig_with_nan(self, device, dtype):
        for val in [np.inf, np.nan]:
            for batch_dim in [(), (10,)]:
                a = make_tensor((*batch_dim, 5, 5), device=device, dtype=dtype)
                a[..., -1, -1] = val

                with self.assertRaisesRegex(RuntimeError, "torch.linalg.eig: input tensor should not"):
                    torch.linalg.eig(a)

    @skipCPUIfNoLapack
    @skipCUDAIfNoMagma
    # NumPy computes only in float64 and complex128 precisions
    # for float32 or complex64 results might be very different from float64 or complex128
    @dtypes(torch.float64, torch.complex128)
    def test_eigvals_numpy(self, device, dtype):
        def run_test(shape, *, symmetric=False):
            from torch.testing._internal.common_utils import random_symmetric_matrix

            if not dtype.is_complex and symmetric:
                # for symmetric real-valued inputs eigenvalues and eigenvectors have imaginary part equal to zero
                # unlike NumPy the result is not cast to float32 or float64 dtype in this case
                a = random_symmetric_matrix(shape[-1], *shape[:-2], dtype=dtype, device=device)
            else:
                a = make_tensor(shape, dtype=dtype, device=device)

            actual = torch.linalg.eigvals(a)

            # compare with NumPy
            # the eigenvalues are not necessarily ordered
            # so order of NumPy and PyTorch can be different
            expected = np.linalg.eigvals(a.cpu().numpy())

            # sort NumPy output
            ind = np.argsort(expected, axis=-1)[::-1]
            expected = np.take_along_axis(expected, ind, axis=-1)

            # sort PyTorch output
            # torch.argsort doesn't work with complex inputs, NumPy sorting on CPU is used instead
            # RuntimeError: _th_sort not supported on CUDAType for ComplexDouble
            # RuntimeError: "sorting_kernel_method_name" not implemented for 'ComplexDouble'
            ind = np.argsort(actual.cpu().numpy(), axis=-1)[::-1]
            actual_np = actual.cpu().numpy()
            sorted_actual = np.take_along_axis(actual_np, ind, axis=-1)

            self.assertEqual(expected, sorted_actual, exact_dtype=False)

        shapes = [(0, 0),  # Empty matrix
                  (5, 5),  # Single matrix
                  (0, 0, 0), (0, 5, 5),  # Zero batch dimension tensors
                  (2, 5, 5),  # 3-dim tensors
                  (2, 1, 5, 5)]  # 4-dim tensors
        for shape in shapes:
            run_test(shape)
            run_test(shape, symmetric=True)

    @onlyCUDA
    @skipCUDAIfNoMagma
    @dtypes(*floating_and_complex_types())
    def test_eigvals_compare_backends(self, device, dtype):
        def run_test(shape, *, symmetric=False):
            from torch.testing._internal.common_utils import random_symmetric_matrix

            if not dtype.is_complex and symmetric:
                # for symmetric real-valued inputs eigenvalues and eigenvectors have imaginary part equal to zero
                a = random_symmetric_matrix(shape[-1], *shape[:-2], dtype=dtype, device=device)
            else:
                a = make_tensor(shape, dtype=dtype, device=device)

            actual = torch.linalg.eigvals(a)

            complementary_device = 'cpu'

            # compare with CPU
            expected = torch.linalg.eigvals(a.to(complementary_device))
            self.assertEqual(expected, actual)

            # check out= variant
            complex_dtype = dtype
            if not dtype.is_complex:
                complex_dtype = torch.complex128 if dtype == torch.float64 else torch.complex64
            out = torch.empty(0, dtype=complex_dtype, device=device)
            ans = torch.linalg.eigvals(a, out=out)
            self.assertEqual(ans, out)
            self.assertEqual(expected.to(complex_dtype), out)

            # check non-contiguous out
            if a.numel() > 0:
                out = torch.empty(2 * shape[0], *shape[1:-1], dtype=complex_dtype, device=device)[::2]
                self.assertFalse(out.is_contiguous())
                ans = torch.linalg.eigvals(a, out=out)
                self.assertEqual(ans, out)
                self.assertEqual(expected.to(complex_dtype), out)

        shapes = [(0, 0),  # Empty matrix
                  (5, 5),  # Single matrix
                  (0, 0, 0), (0, 5, 5),  # Zero batch dimension tensors
                  (2, 5, 5),  # 3-dim tensors
                  (2, 1, 5, 5)]  # 4-dim tensors
        for shape in shapes:
            run_test(shape)
            run_test(shape, symmetric=True)

    @skipCUDAIfNoMagma
    @skipCPUIfNoLapack
    @dtypes(*floating_and_complex_types())
    def test_eigvals_errors_and_warnings(self, device, dtype):
        # eig requires the input to be at least 2 dimensional tensor
        a = make_tensor(2, dtype=dtype, device=device)
        with self.assertRaisesRegex(RuntimeError, "must have at least 2 dimensions"):
            torch.linalg.eigvals(a)

        # eig requires a square matrix
        a = make_tensor((2, 3), dtype=dtype, device=device)
        with self.assertRaisesRegex(RuntimeError, "must be batches of square matrices"):
            torch.linalg.eigvals(a)

        # if out tensor with floating dtype is passed for complex output an error is thrown
        if not dtype.is_complex:
            # The characteristic equation is p(λ) = λ^2 − 2λ + 5 = 0, with roots λ = 1±2i
            a = torch.tensor([[3., -2.], [4., -1.]], dtype=dtype, device=device)
            out = torch.empty(0, device=device, dtype=dtype)
            with self.assertRaisesRegex(RuntimeError, "Expected eigenvalues to be safely castable"):
                torch.linalg.eigvals(a, out=out)

        # dtypes should be safely castable
        a = make_tensor((3, 3), dtype=dtype, device=device)
        out = torch.empty(0, dtype=torch.int, device=device)
        with self.assertRaisesRegex(RuntimeError, "but got eigenvalues with dtype Int"):
            torch.linalg.eigvals(a, out=out)

        # if non-empty out tensor with wrong shape is passed a warning is given
        out = torch.empty(1, device=device, dtype=torch.complex128)
        with warnings.catch_warnings(record=True) as w:
            # Trigger warning
            torch.linalg.eigvals(a, out=out)
            # Check warning occurs
            self.assertEqual(len(w), 1)
            self.assertTrue("An output with one or more elements was resized" in str(w[-1].message))

        # device should match
        if torch.cuda.is_available():
            wrong_device = 'cpu' if self.device_type != 'cpu' else 'cuda'
            out_w = torch.empty(0, device=wrong_device, dtype=torch.complex128)
            with self.assertRaisesRegex(RuntimeError, "tensors to be on the same device"):
                torch.linalg.eigvals(a, out=out_w)

    @skipCUDAIfNoMagma
    @skipCPUIfNoLapack
    def test_norm_old(self, device):
        def gen_error_message(input_size, p, keepdim, dim=None):
            return "norm failed for input size %s, p=%s, keepdim=%s, dim=%s" % (
                input_size, p, keepdim, dim)

        for keepdim in [False, True]:
            # full reduction
            x = torch.randn(25, device=device)
            xn = x.cpu().numpy()
            for p in [0, 1, 2, 3, 4, inf, -inf, -1, -2, -3, 1.5]:
                res = x.norm(p, keepdim=keepdim).cpu()
                expected = np.linalg.norm(xn, p, keepdims=keepdim)
                self.assertEqual(res, expected, atol=1e-5, rtol=0, msg=gen_error_message(x.size(), p, keepdim))

            # one dimension
            x = torch.randn(25, 25, device=device)
            xn = x.cpu().numpy()
            for p in [0, 1, 2, 3, 4, inf, -inf, -1, -2, -3]:
                dim = 1
                res = x.norm(p, dim, keepdim=keepdim).cpu()
                expected = np.linalg.norm(xn, p, dim, keepdims=keepdim)
                msg = gen_error_message(x.size(), p, keepdim, dim)
                self.assertEqual(res.shape, expected.shape, msg=msg)
                self.assertEqual(res, expected, msg=msg)

            # matrix norm
            for p in ['fro', 'nuc']:
                res = x.norm(p, keepdim=keepdim).cpu()
                expected = np.linalg.norm(xn, p, keepdims=keepdim)
                msg = gen_error_message(x.size(), p, keepdim)
                self.assertEqual(res.shape, expected.shape, msg=msg)
                self.assertEqual(res, expected, msg=msg)

            # zero dimensions
            x = torch.randn((), device=device)
            xn = x.cpu().numpy()
            res = x.norm(keepdim=keepdim).cpu()
            expected = np.linalg.norm(xn, keepdims=keepdim)
            msg = gen_error_message(x.size(), None, keepdim)
            self.assertEqual(res.shape, expected.shape, msg=msg)
            self.assertEqual(res, expected, msg=msg)

            # larger tensor sanity check
            self.assertEqual(
                2 * torch.norm(torch.ones(10000), keepdim=keepdim),
                torch.norm(torch.ones(40000), keepdim=keepdim))

            # matrix norm with non-square >2-D tensors, all combinations of reduction dims
            x = torch.randn(5, 6, 7, 8, device=device)
            xn = x.cpu().numpy()
            for p in ['fro', 'nuc']:
                for dim in itertools.product(*[list(range(4))] * 2):
                    if dim[0] == dim[1]:
                        continue
                    res = x.norm(p=p, dim=dim, keepdim=keepdim).cpu()
                    expected = np.linalg.norm(xn, ord=p, axis=dim, keepdims=keepdim)
                    msg = gen_error_message(x.size(), p, keepdim, dim)
                    self.assertEqual(res.shape, expected.shape, msg=msg)
                    self.assertEqual(res, expected, msg=msg)

    # Test that torch.norm with p=+/-inf propagates NaN
    def test_norm_old_nan_propagation(self, device):
        ords = [inf, -inf]
        for pair in itertools.product([0.0, nan, 1.0], repeat=2):
            x = torch.tensor(list(pair), device=device)
            for ord in ords:
                result = torch.norm(x, p=ord)
                result_check = torch.linalg.norm(x, ord=ord)
                self.assertEqual(result, result_check)

    @skipCUDAIfNoMagma
    @skipCPUIfNoLapack
    def test_norm_complex_old(self, device):
        def gen_error_message(input_size, p, keepdim, dim=None):
            return "complex norm failed for input size %s, p=%s, keepdim=%s, dim=%s" % (
                input_size, p, keepdim, dim)

        for keepdim in [False, True]:
            # vector norm
            x = torch.randn(25, device=device) + 1j * torch.randn(25, device=device)
            xn = x.cpu().numpy()
            for p in [0, 1, 2, 3, inf, -1, -2, -3, -inf]:
                res = x.norm(p, keepdim=keepdim).cpu()
                expected = np.linalg.norm(xn, p, keepdims=keepdim)
                msg = gen_error_message(x.size(), p, keepdim)
                self.assertEqual(res.shape, expected.shape, msg=msg)
                self.assertEqual(res, expected, msg=msg)

            # matrix norm
            x = torch.randn(25, 25, device=device) + 1j * torch.randn(25, 25, device=device)
            xn = x.cpu().numpy()
            for p in ['nuc', 'fro']:
                res = x.norm(p, keepdim=keepdim).cpu()
                expected = np.linalg.norm(xn, p, keepdims=keepdim)
                msg = gen_error_message(x.size(), p, keepdim)
                self.assertEqual(res.shape, expected.shape, msg=msg)
                self.assertEqual(res, expected, msg=msg, rtol=1.3e-6, atol=3e-4)

    # Ensure torch.norm with p='fro' and p=2 give the same results for mutually supported input combinations
    @dtypes(torch.float)
    def test_norm_fro_2_equivalence_old(self, device, dtype):
        input_sizes = [
            (0,),
            (10,),
            (0, 0),
            (4, 30),
            (0, 45),
            (100, 0),
            (45, 10, 23),
            (0, 23, 59),
            (23, 0, 37),
            (34, 58, 0),
            (0, 0, 348),
            (0, 3434, 0),
            (0, 0, 0),
            (5, 3, 8, 1, 3, 5)]

        for input_size in input_sizes:
            a = make_tensor(input_size, dtype=dtype, device=device, low=-9, high=9)

            # Try full reduction
            dim_settings = [None]

            # Try all possible 1-D reductions
            dim_settings += list(range(-a.dim(), a.dim()))

            def wrap_dim(dim, ndims):
                assert (dim < ndims) and (dim >= -ndims)
                if dim >= 0:
                    return dim
                else:
                    return dim + ndims

            # Try all possible 2-D reductions
            dim_settings += [
                (d0, d1) for d0, d1 in itertools.combinations(range(-a.dim(), a.dim()), 2)
                if wrap_dim(d0, a.dim()) != wrap_dim(d1, a.dim())]

            for dim in dim_settings:
                for keepdim in [True, False]:
                    a_norm_2 = torch.norm(a, p=2, dim=dim, keepdim=keepdim)
                    a_norm_fro = torch.norm(a, p='fro', dim=dim, keepdim=keepdim)
                    self.assertEqual(a_norm_fro, a_norm_2)

    @skipCUDAIfNoMagma
    @skipCPUIfNoLapack
    def test_nuclear_norm_axes_small_brute_force_old(self, device):
        def check_single_nuclear_norm(x, axes):
            if self.device_type != 'cpu' and randrange(100) < 95:
                return  # too many cpu <==> device copies

            a = np.array(x.cpu(), copy=False)
            expected = np.linalg.norm(a, "nuc", axis=axes)

            ans = torch.norm(x, "nuc", dim=axes)
            self.assertTrue(ans.is_contiguous())
            self.assertEqual(ans.shape, expected.shape)
            self.assertEqual(ans.cpu(), expected, rtol=1e-02, atol=1e-03, equal_nan=True)

            out = torch.zeros(expected.shape, dtype=x.dtype, device=x.device)
            ans = torch.norm(x, "nuc", dim=axes, out=out)
            self.assertIs(ans, out)
            self.assertTrue(ans.is_contiguous())
            self.assertEqual(ans.shape, expected.shape)
            self.assertEqual(ans.cpu(), expected, rtol=1e-02, atol=1e-03, equal_nan=True)

        for n in range(1, 3):
            for m in range(1, 3):
                for axes in itertools.permutations([0, 1], 2):
                    # 2d, inner dimensions C
                    x = torch.randn(n, m, device=device)
                    check_single_nuclear_norm(x, axes)

                    # 2d, inner dimensions Fortran
                    x = torch.randn(m, n, device=device).mT
                    check_single_nuclear_norm(x, axes)

                    # 2d, inner dimensions non-contiguous
                    x = torch.randn(n, 2 * m, device=device)[:, ::2]
                    check_single_nuclear_norm(x, axes)

                    # 2d, all dimensions non-contiguous
                    x = torch.randn(7 * n, 2 * m, device=device)[::7, ::2]
                    check_single_nuclear_norm(x, axes)

                for o in range(1, 3):
                    for axes in itertools.permutations([0, 1, 2], 2):
                        # 3d, inner dimensions C
                        x = torch.randn(o, n, m, device=device)
                        check_single_nuclear_norm(x, axes)

                        # 3d, inner dimensions Fortran
                        x = torch.randn(o, m, n, device=device).mT
                        check_single_nuclear_norm(x, axes)

                        # 3d, inner dimensions non-contiguous
                        x = torch.randn(o, n, 2 * m, device=device)[:, :, ::2]
                        check_single_nuclear_norm(x, axes)

                        # 3d, all dimensions non-contiguous
                        x = torch.randn(7 * o, 5 * n, 2 * m, device=device)[::7, ::5, ::2]
                        check_single_nuclear_norm(x, axes)

                    for r in range(1, 3):
                        for axes in itertools.permutations([0, 1, 2, 3], 2):
                            # 4d, inner dimensions C
                            x = torch.randn(r, o, n, m, device=device)
                            check_single_nuclear_norm(x, axes)

                            # 4d, inner dimensions Fortran
                            x = torch.randn(r, o, n, m, device=device).mT
                            check_single_nuclear_norm(x, axes)

                            # 4d, inner dimensions non-contiguous
                            x = torch.randn(r, o, n, 2 * m, device=device)[:, :, :, ::2]
                            check_single_nuclear_norm(x, axes)

                            # 4d, all dimensions non-contiguous
                            x = torch.randn(7 * r, 5 * o, 11 * n, 2 * m, device=device)[::7, ::5, ::11, ::2]
                            check_single_nuclear_norm(x, axes)

    @skipCUDAIfNoMagma
    def test_nuclear_norm_exceptions_old(self, device):
        for lst in [], [1], [1, 2]:
            x = torch.tensor(lst, dtype=torch.double, device=device)
            for axes in (), (0,):
                self.assertRaises(RuntimeError, torch.norm, x, "nuc", axes)
            self.assertRaises(IndexError, torch.norm, x, "nuc", (0, 1))

        x = torch.tensor([[0, 1, 2], [3, 4, 5]], dtype=torch.double, device=device)
        self.assertRaisesRegex(RuntimeError, "duplicate or invalid", torch.norm, x, "nuc", (0, 0))
        self.assertRaisesRegex(IndexError, "Dimension out of range", torch.norm, x, "nuc", (0, 2))

    @skipCUDAIfNoMagmaAndNoCusolver
    @skipCUDAIfNoMagma
    @skipCPUIfNoLapack
    @dtypes(torch.double)
    def test_svd_lowrank(self, device, dtype):
        from torch.testing._internal.common_utils import random_lowrank_matrix, random_sparse_matrix

        def run_subtest(actual_rank, matrix_size, batches, device, svd_lowrank, **options):
            density = options.pop('density', 1)
            if isinstance(matrix_size, int):
                rows = columns = matrix_size
            else:
                rows, columns = matrix_size
            if density == 1:
                a_input = random_lowrank_matrix(actual_rank, rows, columns, *batches, device=device, dtype=dtype)
                a = a_input
            else:
                assert batches == ()
                a_input = random_sparse_matrix(rows, columns, density, device=device, dtype=dtype)
                a = a_input.to_dense()

            q = min(*size)
            u, s, v = svd_lowrank(a_input, q=q, **options)

            # check if u, s, v is a SVD
            u, s, v = u[..., :q], s[..., :q], v[..., :q]
            A = u.matmul(s.diag_embed()).matmul(v.mT)
            self.assertEqual(A, a, rtol=1e-7, atol=2e-7)

            # check if svd_lowrank produces same singular values as torch.svd
            U, S, V = torch.svd(a)
            self.assertEqual(s.shape, S.shape)
            self.assertEqual(u.shape, U.shape)
            self.assertEqual(v.shape, V.shape)
            self.assertEqual(s, S)

            if density == 1:
                # actual_rank is known only for dense inputs
                #
                # check if pairs (u, U) and (v, V) span the same
                # subspaces, respectively
                u, s, v = u[..., :actual_rank], s[..., :actual_rank], v[..., :actual_rank]
                U, S, V = U[..., :actual_rank], S[..., :actual_rank], V[..., :actual_rank]
                self.assertEqual(u.mT.matmul(U).det().abs(), torch.ones(batches, device=device, dtype=dtype))
                self.assertEqual(v.mT.matmul(V).det().abs(), torch.ones(batches, device=device, dtype=dtype))

        all_batches = [(), (1,), (3,), (2, 3)]
        for actual_rank, size, all_batches in [
                (2, (17, 4), all_batches),
                (4, (17, 4), all_batches),
                (4, (17, 17), all_batches),
                (10, (100, 40), all_batches),
                (7, (1000, 1000), [()]),
        ]:
            # dense input
            for batches in all_batches:
                run_subtest(actual_rank, size, batches, device, torch.svd_lowrank)
                if size != size[::-1]:
                    run_subtest(actual_rank, size[::-1], batches, device, torch.svd_lowrank)

        # sparse input
        for size in [(17, 4), (4, 17), (17, 17), (100, 40), (40, 100), (1000, 1000)]:
            for density in [0.005, 0.1]:
                run_subtest(None, size, (), device, torch.svd_lowrank, density=density)

        # jitting support
        jitted = torch.jit.script(torch.svd_lowrank)
        actual_rank, size, batches = 2, (17, 4), ()
        run_subtest(actual_rank, size, batches, device, jitted)

    @skipCUDAIfNoMagmaAndNoCusolver
    @skipCPUIfNoLapack
    @precisionOverride({torch.float: 1e-4, torch.cfloat: 1e-4})
    @setLinalgBackendsToDefaultFinally
    @dtypes(*floating_and_complex_types())
    def test_svd(self, device, dtype):
        # tests linalg.svd, svd, linalg.svdvals
        make_arg = partial(make_tensor, dtype=dtype, device=device)

        backends = ["default"]

        if torch.device(device).type == 'cuda':
            if torch.cuda.has_magma:
                backends.append("magma")
            if has_cusolver():
                backends.append("cusolver")

        ns = (5, 2, 0)
        batches = ((), (0,), (1,), (2,), (2, 1), (0, 2))

        for backend in backends:
            torch.backends.cuda.preferred_linalg_library(backend)

            for batch, m, n in product(batches, ns, ns):
                shape = batch + (m, n)
                k = min(m, n)
                A = make_arg(shape)
                U, S, Vh = torch.linalg.svd(A, full_matrices=False)
                self.assertEqual((U @ S.to(A.dtype).diag_embed()) @ Vh, A)

                U_f, S_f, Vh_f = torch.linalg.svd(A, full_matrices=True)
                self.assertEqual(S_f, S)
                self.assertEqual((U_f[..., :k] @ S_f.to(A.dtype).diag_embed()) @ Vh_f[..., :k, :], A)

                S_s = torch.linalg.svdvals(A)
                self.assertEqual(S_s, S)

                U, S, V = torch.svd(A, some=True)
                self.assertEqual((U @ S.to(A.dtype).diag_embed()) @ V.mH, A)

                U_f, S_f, V_f = torch.svd(A, some=False)
                self.assertEqual(S_f, S)
                self.assertEqual((U_f[..., :k] @ S_f.to(A.dtype).diag_embed()) @ V_f[..., :k].mH, A)

                S_s = torch.svd(A, compute_uv=False).S
                self.assertEqual(S_s, S)

    @skipCUDAIfNoMagmaAndNoCusolver
    @skipCPUIfNoLapack
    @dtypes(torch.complex128)
    def test_invariance_error_spectral_decompositions(self, device, dtype):
        make_arg = partial(make_tensor, device=device, dtype=dtype, requires_grad=True)
        A = make_arg((3, 3))
        with self.assertRaisesRegex(RuntimeError, "ill-defined"):
            U, _, Vh = torch.linalg.svd(A, full_matrices=False)
            (U + Vh).sum().backward()

        A = make_arg((3, 3))
        with self.assertRaisesRegex(RuntimeError, "ill-defined"):
            V = torch.linalg.eig(A).eigenvectors
            V.sum().backward()

        A = make_arg((3, 3))
        A = A + A.mH
        with self.assertRaisesRegex(RuntimeError, "ill-defined"):
            Q = torch.linalg.eigh(A).eigenvectors
            Q.sum().backward()

    @skipCUDAIfNoCusolver  # MAGMA backend doesn't work in this case
    @skipCUDAIfRocm
    @precisionOverride({torch.float: 1e-4, torch.cfloat: 1e-4})
    @skipCPUIfNoLapack
    @dtypes(*floating_and_complex_types())
    def test_svd_memory_allocation(self, device, dtype):
        # test for https://github.com/pytorch/pytorch/issues/61949
        # the problem was that tensors of incorrect size were allocated and then narrowed
        m = 3
        n = 2**20
        a = make_tensor((m, n), dtype=dtype, device=device)
        # the following should run without errors
        S = torch.linalg.svdvals(a)
        result = torch.linalg.svd(a, full_matrices=False)
        self.assertEqual(result.S, S)

    # This test doesn't work with MAGMA backend https://github.com/pytorch/pytorch/issues/72106
    @skipMeta
    @skipCUDAIfRocm
    @skipCUDAIfNoCusolver
    @skipCPUIfNoLapack
    @dtypes(*floating_and_complex_types())
    def test_svd_nan_error(self, device, dtype):
        for svd in [torch.svd, torch.linalg.svd]:
            # if input contains NaN then an error is triggered for svd
            # When cuda < 11.5, cusolver raises CUSOLVER_STATUS_EXECUTION_FAILED when input contains nan.
            # When cuda >= 11.5, cusolver normally finishes execution and sets info array indicating convergence issue.
            error_msg = r'(CUSOLVER_STATUS_EXECUTION_FAILED|The algorithm failed to converge)'
            a = torch.full((3, 3), float('nan'), dtype=dtype, device=device)
            a[0] = float('nan')
            with self.assertRaisesRegex(torch.linalg.LinAlgError, error_msg):
                svd(a)
            error_msg = r'(CUSOLVER_STATUS_EXECUTION_FAILED|\(Batch element 1\): The algorithm failed to converge)'
            a = torch.randn(3, 33, 33, dtype=dtype, device=device)
            a[1, 0, 0] = float('nan')
            with self.assertRaisesRegex(torch.linalg.LinAlgError, error_msg):
                svd(a)

    def cholesky_solve_test_helper(self, A_dims, b_dims, upper, device, dtype):
        from torch.testing._internal.common_utils import random_hermitian_pd_matrix

        b = torch.randn(*b_dims, dtype=dtype, device=device)
        A = random_hermitian_pd_matrix(*A_dims, dtype=dtype, device=device)
        L = torch.cholesky(A, upper=upper)
        return b, A, L

    @skipCUDAIfNoMagma
    @skipCPUIfNoLapack
    @dtypes(*floating_and_complex_types())
    @precisionOverride({torch.float32: 1e-3, torch.complex64: 1e-3,
                        torch.float64: 1e-8, torch.complex128: 1e-8})
    def test_cholesky_solve(self, device, dtype):
        for (k, n), upper in itertools.product(zip([2, 3, 5], [3, 5, 7]), [True, False]):
            b, A, L = self.cholesky_solve_test_helper((n,), (n, k), upper, device, dtype)
            x = torch.cholesky_solve(b, L, upper=upper)
            self.assertEqual(b, np.matmul(A.cpu(), x.cpu()))

    @skipCUDAIfNoMagma
    @skipCPUIfNoLapack
    @dtypes(*floating_and_complex_types())
    @precisionOverride({torch.float32: 1e-3, torch.complex64: 1e-3,
                        torch.float64: 1e-8, torch.complex128: 1e-8})
    def test_cholesky_solve_batched(self, device, dtype):
        def cholesky_solve_batch_helper(A_dims, b_dims, upper):
            b, A, L = self.cholesky_solve_test_helper(A_dims, b_dims, upper, device, dtype)
            x_exp_list = []
            for i in range(b_dims[0]):
                x_exp_list.append(torch.cholesky_solve(b[i], L[i], upper=upper))
            x_exp = torch.stack(x_exp_list)  # Stacked output
            x_act = torch.cholesky_solve(b, L, upper=upper)  # Actual output
            self.assertEqual(x_act, x_exp)  # Equality check
            Ax = np.matmul(A.cpu(), x_act.cpu())
            self.assertEqual(b, Ax)  # Correctness check

        for upper, batchsize in itertools.product([True, False], [1, 3, 4]):
            cholesky_solve_batch_helper((5, batchsize), (batchsize, 5, 10), upper)

    @slowTest
    @skipCUDAIfNoMagma
    @skipCPUIfNoLapack
    @dtypes(*floating_and_complex_types())
    @precisionOverride({torch.float32: 1e-3, torch.complex64: 1e-3,
                        torch.float64: 1e-8, torch.complex128: 1e-8})
    def test_cholesky_solve_batched_many_batches(self, device, dtype):
        for A_dims, b_dims in zip([(5, 256, 256), (5,)], [(5, 10), (512, 512, 5, 10)]):
            for upper in [True, False]:
                b, A, L = self.cholesky_solve_test_helper(A_dims, b_dims, upper, device, dtype)
                x = torch.cholesky_solve(b, L, upper)
                Ax = torch.matmul(A, x)
                self.assertEqual(Ax, b.expand_as(Ax))

    @skipCUDAIfNoMagma
    @skipCPUIfNoLapack
    @dtypes(*floating_and_complex_types())
    @precisionOverride({torch.float32: 1e-3, torch.complex64: 1e-3,
                        torch.float64: 1e-8, torch.complex128: 1e-8})
    def test_cholesky_solve_batched_broadcasting(self, device, dtype):
        from numpy.linalg import solve
        from torch.testing._internal.common_utils import random_hermitian_pd_matrix

        def run_test(A_dims, b_dims, upper):
            A_matrix_size = A_dims[-1]
            A_batch_dims = A_dims[:-2]
            A = random_hermitian_pd_matrix(A_matrix_size, *A_batch_dims,
                                           dtype=dtype, device='cpu')
            b = torch.randn(*b_dims, dtype=dtype, device='cpu')
            x_exp = torch.tensor(solve(A.numpy(), b.numpy()), dtype=dtype, device=device)
            A, b = A.to(dtype=dtype, device=device), b.to(dtype=dtype, device=device)
            L = torch.linalg.cholesky(A, upper=upper)
            x = torch.cholesky_solve(b, L, upper=upper)
            self.assertEqual(x, x_exp)
            # https://github.com/pytorch/pytorch/issues/42695
            x = torch.cholesky_solve(b, L, upper=upper, out=x)
            self.assertEqual(x, x_exp)

        # test against numpy.linalg.solve
        for upper in [True, False]:
            run_test((2, 1, 3, 4, 4), (2, 1, 3, 4, 6), upper)  # no broadcasting
            run_test((2, 1, 3, 4, 4), (4, 6), upper)  # broadcasting b
            run_test((4, 4), (2, 1, 3, 4, 2), upper)  # broadcasting A
            run_test((1, 3, 1, 4, 4), (2, 1, 3, 4, 5), upper)  # broadcasting A & b

    @skipCUDAIfNoMagma
    @skipCPUIfNoLapack
    @dtypes(*floating_and_complex_types())
    def test_cholesky_solve_out_errors_and_warnings(self, device, dtype):
        # dtypes should be safely castable
        a = torch.eye(2, dtype=dtype, device=device)
        b = torch.randn(2, 1, dtype=dtype, device=device)
        out = torch.empty(0, dtype=torch.int, device=device)
        with self.assertRaisesRegex(RuntimeError, "but got result with dtype Int"):
            torch.cholesky_solve(b, a, out=out)

        # device should match
        if torch.cuda.is_available():
            wrong_device = 'cpu' if self.device_type != 'cpu' else 'cuda'
            out = torch.empty(0, dtype=dtype, device=wrong_device)
            with self.assertRaisesRegex(RuntimeError, "tensors to be on the same device"):
                torch.cholesky_solve(b, a, out=out)

        # if out tensor with wrong shape is passed a warning is given
        with warnings.catch_warnings(record=True) as w:
            out = torch.empty(1, dtype=dtype, device=device)
            # Trigger warning
            torch.cholesky_solve(b, a, out=out)
            # Check warning occurs
            self.assertEqual(len(w), 1)
            self.assertTrue("An output with one or more elements was resized" in str(w[-1].message))

    @skipCUDAIfNoMagmaAndNoCusolver
    @skipCPUIfNoLapack
    @dtypes(*floating_and_complex_types())
    @precisionOverride({torch.float32: 2e-3, torch.complex64: 2e-3,
                        torch.float64: 1e-8, torch.complex128: 1e-8})
    def test_inverse(self, device, dtype):
        make_fullrank = make_fullrank_matrices_with_distinct_singular_values
        make_arg = partial(make_fullrank, device=device, dtype=dtype)

        def run_test(torch_inverse, matrix, batches, n):
            matrix_inverse = torch_inverse(matrix)

            # Compare against NumPy output
            # NumPy uses 'gesv' LAPACK routine solving the equation A A_inv = I
            # But in PyTorch 'gertf' + 'getri' is used causing element-wise differences
            expected = np.linalg.inv(matrix.cpu().numpy())
            self.assertEqual(matrix_inverse, expected, atol=self.precision, rtol=self.precision)

            # Additional correctness tests, check matrix*matrix_inverse == identity
            identity = torch.eye(n, dtype=dtype, device=device)
            self.assertEqual(identity.expand_as(matrix), np.matmul(matrix.cpu(), matrix_inverse.cpu()))
            self.assertEqual(identity.expand_as(matrix), np.matmul(matrix_inverse.cpu(), matrix.cpu()))

            # check the out= variant
            # prepare the expected out tensor
            matrix_inverse_out = torch.empty(*batches, n, n, dtype=dtype, device=device)
            matrix_inverse_out_t = matrix_inverse_out.mT.clone(memory_format=torch.contiguous_format)
            matrix_inverse_out = matrix_inverse_out_t.mT
            ans = torch_inverse(matrix, out=matrix_inverse_out)
            self.assertEqual(matrix_inverse_out, ans, atol=0, rtol=0)
            self.assertEqual(matrix_inverse_out, matrix_inverse, atol=0, rtol=0)

            # batched matrices: 3+ dimensional tensors, check matrix_inverse same as single-inverse for each matrix
            if matrix.ndim > 2 and batches[0] != 0:
                expected_inv_list = []
                p = int(np.prod(batches))  # use `p` instead of -1, so that the test works for empty input as well
                for mat in matrix.contiguous().view(p, n, n):
                    expected_inv_list.append(torch_inverse(mat))
                expected_inv = torch.stack(expected_inv_list).view(*batches, n, n)
                if self.device_type == 'cuda' and dtype in [torch.float32, torch.complex64]:
                    # single-inverse is done using cuSOLVER, while batched inverse is done using MAGMA
                    # individual values can be significantly different for fp32, hence rather high rtol is used
                    # the important thing is that torch_inverse passes above checks with identity
                    self.assertEqual(matrix_inverse, expected_inv, atol=1e-1, rtol=1e-2)
                else:
                    self.assertEqual(matrix_inverse, expected_inv)

        # helper function for testing torch.linalg.inv_ex
        def test_inv_ex(input, out=None):
            if out is not None:
                info = torch.empty(0, dtype=torch.int32, device=device)
                return torch.linalg.inv_ex(input, out=(out, info)).inverse
            return torch.linalg.inv_ex(input).inverse

        for torch_inverse in [torch.inverse, torch.linalg.inv, test_inv_ex]:
            for batches, n in itertools.product(
                [[], [0], [2], [2, 1]],
                [0, 5]
            ):
                matrices = make_arg(*batches, n, n)
                run_test(torch_inverse, matrices, batches, n)

                # test non-contiguous input
                run_test(torch_inverse, matrices.mT, batches, n)
                if n > 0:
                    run_test(
                        torch_inverse,
                        make_arg(*batches, 2 * n, 2 * n)
                        .view(-1, n * 2, n * 2)[:, ::2, ::2].view(*batches, n, n),
                        batches, n
                    )

    @skipCUDAIfNoMagmaAndNoCusolver
    @skipCPUIfNoLapack
    @dtypes(*floating_and_complex_types())
    def test_inv_ex_info_device(self, device, dtype):
        A = torch.eye(3, 3, dtype=dtype, device=device)
        info = torch.linalg.inv_ex(A).info
        self.assertTrue(info.device == A.device)

    @skipCUDAIfNoMagmaAndNoCusolver
    @skipCPUIfNoLapack
    @dtypes(*floating_and_complex_types())
    @skipCUDAIfRocm
    def test_inv_ex_singular(self, device, dtype):
        # if the input matrix is not invertible, info with positive integer is returned
        A = torch.eye(3, 3, dtype=dtype, device=device)
        A[-1, -1] = 0  # Now A is singular
        info = torch.linalg.inv_ex(A).info
        self.assertEqual(info, 3)
        with self.assertRaisesRegex(torch.linalg.LinAlgError,
                                    r'diagonal element 3 is zero, the inversion could not be completed'):
            torch.linalg.inv_ex(A, check_errors=True)

        # if at least one matrix in the batch is not positive definite,
        # batched info with positive integer for the corresponding matrix is returned
        A = torch.eye(3, 3, dtype=dtype, device=device)
        A = A.reshape((1, 3, 3))
        A = A.repeat(5, 1, 1)
        A[3, -2, -2] = 0  # Now A[3] is singular
        info = torch.linalg.inv_ex(A).info

        expected_info = torch.zeros(A.shape[:-2], dtype=torch.int32, device=device)
        expected_info[3] = 2
        self.assertEqual(info, expected_info)
        with self.assertRaisesRegex(torch.linalg.LinAlgError, r'\(Batch element 3\): The diagonal element 2 is zero'):
            torch.linalg.inv_ex(A, check_errors=True)

    @slowTest
    @skipCUDAIfNoMagmaAndNoCusolver
    @skipCPUIfNoLapack
    @dtypes(*floating_and_complex_types())
    @precisionOverride({torch.float32: 2e-3, torch.complex64: 2e-3,
                        torch.float64: 1e-5, torch.complex128: 1e-5})
    def test_inverse_many_batches(self, device, dtype):
        make_fullrank = make_fullrank_matrices_with_distinct_singular_values
        make_arg = partial(make_fullrank, device=device, dtype=dtype)

        def test_inverse_many_batches_helper(torch_inverse, b, n):
            matrices = make_arg(b, n, n)
            matrices_inverse = torch_inverse(matrices)

            # Compare against NumPy output
            expected = np.linalg.inv(matrices.cpu().numpy())
            self.assertEqual(matrices_inverse, expected, atol=self.precision, rtol=1e-3)

        for torch_inverse in [torch.inverse, torch.linalg.inv]:
            test_inverse_many_batches_helper(torch_inverse, 5, 256)
            test_inverse_many_batches_helper(torch_inverse, 3, 512)

    @skipCUDAIfNoMagmaAndNoCusolver
    @skipCPUIfNoLapack
    @onlyNativeDeviceTypes   # TODO: XLA doesn't raise exception
    @dtypes(*floating_and_complex_types())
    def test_inverse_errors(self, device, dtype):
        # inverse expects batches of square matrices as input
        with self.assertRaisesRegex(RuntimeError, "must be batches of square matrices"):
            torch.inverse(torch.randn(2, 3, 4, 3))

        # if input is not invertible, RuntimeError is raised mentioning the first non-invertible batch
        def run_test_singular_input(batch_dim, n):
            x = torch.eye(3, 3, dtype=dtype, device=device).reshape((1, 3, 3)).repeat(batch_dim, 1, 1)
            x[n, -1, -1] = 0
            with self.assertRaisesRegex(torch.linalg.LinAlgError, rf'\(Batch element {n}\): The diagonal element 3 is zero'):
                torch.inverse(x)

        for params in [(1, 0), (2, 0), (2, 1), (4, 0), (4, 2), (10, 2)]:
            run_test_singular_input(*params)

    @skipCUDAIfNoMagmaAndNoCusolver
    @skipCPUIfNoLapack
    @onlyNativeDeviceTypes   # TODO: XLA doesn't raise exception
    @skipCUDAIfRocm
    @skipCUDAVersionIn([(11, 3), (11, 5)])  # https://github.com/pytorch/pytorch/issues/57482
    @dtypes(*floating_and_complex_types())
    def test_inverse_errors_large(self, device, dtype):
        # Test batched inverse of singular matrices reports errors without crashing (gh-51930)
        x = torch.empty((8, 10, 616, 616), dtype=dtype, device=device)
        x[:] = torch.eye(616, dtype=dtype, device=device)
        x[..., 10, 10] = 0
        with self.assertRaisesRegex(torch.linalg.LinAlgError, r'\(Batch element 0\): The diagonal element 11 is zero'):
            torch.inverse(x)

    @precisionOverride({torch.float32: 1e-3, torch.complex64: 1e-3, torch.float64: 1e-7, torch.complex128: 1e-7})
    @skipCUDAIfNoMagma
    @skipCPUIfNoLapack
    @dtypes(*floating_and_complex_types())
    def test_pinv(self, device, dtype):
        from torch.testing._internal.common_utils import random_hermitian_pd_matrix

        def run_test_main(A, hermitian):
            # Testing against definition for pseudo-inverses
            A_pinv = torch.linalg.pinv(A, hermitian=hermitian)
            np_A = A.cpu().numpy()
            np_A_pinv = A_pinv.cpu().numpy()
            if A.numel() > 0:
                self.assertEqual(A, np_A @ np_A_pinv @ np_A, atol=self.precision, rtol=self.precision)
                self.assertEqual(A_pinv, np_A_pinv @ np_A @ np_A_pinv, atol=self.precision, rtol=self.precision)
                self.assertEqual(np_A @ np_A_pinv, (np_A @ np_A_pinv).conj().swapaxes(-2, -1))
                self.assertEqual(np_A_pinv @ np_A, (np_A_pinv @ np_A).conj().swapaxes(-2, -1))
            else:
                self.assertEqual(A.shape, A_pinv.shape[:-2] + (A_pinv.shape[-1], A_pinv.shape[-2]))

            # Check out= variant
            out = torch.empty_like(A_pinv)
            ans = torch.linalg.pinv(A, hermitian=hermitian, out=out)
            self.assertEqual(ans, out)
            self.assertEqual(ans, A_pinv)

        def run_test_numpy(A, hermitian):
            # Check against NumPy output
            # Test float rcond, and specific value for each matrix
            rconds = [float(torch.rand(1)), ]
            # Test different types of rcond tensor
            for rcond_type in all_types():
                rconds.append(torch.rand(A.shape[:-2], dtype=torch.double, device=device).to(rcond_type))
            # Test broadcasting of rcond
            if A.ndim > 2:
                rconds.append(torch.rand(A.shape[-3], device=device))
            for rcond in rconds:
                actual = torch.linalg.pinv(A, rcond=rcond, hermitian=hermitian)
                torch_rtol = torch.linalg.pinv(A, rtol=rcond, hermitian=hermitian)
                self.assertEqual(actual, torch_rtol)
                numpy_rcond = rcond if isinstance(rcond, float) else rcond.cpu().numpy()
                expected = np.linalg.pinv(A.cpu().numpy(), rcond=numpy_rcond, hermitian=hermitian)
                self.assertEqual(actual, expected, atol=self.precision, rtol=1e-5)

        for sizes in [(5, 5), (3, 5, 5), (3, 2, 5, 5),  # square matrices
                      (3, 2), (5, 3, 2), (2, 5, 3, 2),  # fat matrices
                      (2, 3), (5, 2, 3), (2, 5, 2, 3),  # thin matrices
                      (0, 0), (0, 2), (2, 0), (3, 0, 0), (0, 3, 0), (0, 0, 3)]:  # zero numel matrices
            A = torch.randn(*sizes, dtype=dtype, device=device)
            hermitian = False
            run_test_main(A, hermitian)
            run_test_numpy(A, hermitian)

        # Check hermitian = True
        for sizes in [(5, 5), (3, 5, 5), (3, 2, 5, 5),  # square matrices
                      (0, 0), (3, 0, 0), ]:  # zero numel square matrices
            A = random_hermitian_pd_matrix(sizes[-1], *sizes[:-2], dtype=dtype, device=device)
            hermitian = True
            run_test_main(A, hermitian)
            run_test_numpy(A, hermitian)

    @skipCUDAIfNoMagma
    @skipCPUIfNoLapack
    @dtypes(*floating_and_complex_types())
    def test_pinv_errors_and_warnings(self, device, dtype):
        # pinv requires at least 2D tensor
        a = torch.randn(1, device=device, dtype=dtype)
        with self.assertRaisesRegex(RuntimeError, "expected a tensor with 2 or more dimensions"):
            torch.linalg.pinv(a)

        # if non-empty out tensor with wrong shape is passed a warning is given
        a = torch.randn(3, 3, dtype=dtype, device=device)
        out = torch.empty(7, 7, dtype=dtype, device=device)
        with warnings.catch_warnings(record=True) as w:
            # Trigger warning
            torch.linalg.pinv(a, out=out)
            # Check warning occurs
            self.assertEqual(len(w), 1)
            self.assertTrue("An output with one or more elements was resized" in str(w[-1].message))

        # dtypes of out and input should be safely castable
        out = torch.empty_like(a).to(torch.int)
        with self.assertRaisesRegex(RuntimeError, "but got result with dtype Int"):
            torch.linalg.pinv(a, out=out)

        if torch.cuda.is_available():
            # device of out and input should match
            wrong_device = 'cpu' if self.device_type != 'cpu' else 'cuda'
            out = torch.empty_like(a).to(wrong_device)
            with self.assertRaisesRegex(RuntimeError, "Expected result and input tensors to be on the same device"):
                torch.linalg.pinv(a, out=out)

            # device of rcond and input should match
            wrong_device = 'cpu' if self.device_type != 'cpu' else 'cuda'
            rcond = torch.full((), 1e-2, device=wrong_device)
            with self.assertRaisesRegex(RuntimeError, "Expected all tensors to be on the same device"):
                torch.linalg.pinv(a, rcond=rcond)

        # rcond can't be complex
        rcond = torch.full((), 1j, device=device)
        with self.assertRaisesRegex(RuntimeError, "rcond tensor of complex type is not supported"):
            torch.linalg.pinv(a, rcond=rcond)

        # atol can't be complex
        atol = torch.full((), 1j, device=device)
        with self.assertRaisesRegex(RuntimeError, "atol tensor of complex type is not supported"):
            torch.linalg.pinv(a, atol=atol)

        # rtol can't be complex
        rtol = torch.full((), 1j, device=device)
        with self.assertRaisesRegex(RuntimeError, "rtol tensor of complex type is not supported"):
            torch.linalg.pinv(a, rtol=rtol)

    @skipCUDAIfNoMagmaAndNoCusolver
    @skipCPUIfNoLapack
    @dtypes(*floating_and_complex_types())
    def test_inv_errors_and_warnings(self, device, dtype):
        # inv expects batches of square matrices as input
        a = torch.randn(2, 3, 4, 3, dtype=dtype, device=device)
        with self.assertRaisesRegex(RuntimeError, "must be batches of square matrices"):
            torch.linalg.inv(a)

        # inv requires the input to be at least 2 dimensional tensor
        a = torch.randn(2, device=device, dtype=dtype)
        with self.assertRaisesRegex(RuntimeError, "must have at least 2 dimensions"):
            torch.linalg.inv(a)

        # if input is not invertible, RuntimeError is raised mentioning the first non-invertible batch
        def run_test_singular_input(batch_dim, n):
            a = torch.eye(3, 3, dtype=dtype, device=device).reshape((1, 3, 3)).repeat(batch_dim, 1, 1)
            a[n, -1, -1] = 0
            with self.assertRaisesRegex(torch.linalg.LinAlgError, rf"\(Batch element {n}\): The diagonal element 3 is zero"):
                torch.linalg.inv(a)

        for params in [(1, 0), (2, 0), (2, 1), (4, 0), (4, 2), (10, 2)]:
            run_test_singular_input(*params)

        # dtypes should match
        a = torch.eye(2, dtype=dtype, device=device)
        out = torch.empty(0, dtype=torch.int, device=device)
        with self.assertRaisesRegex(RuntimeError, "got result with dtype Int"):
            torch.linalg.inv(a, out=out)

        # device should match
        if torch.cuda.is_available():
            wrong_device = 'cpu' if self.device_type != 'cpu' else 'cuda'
            out = torch.empty(0, device=wrong_device, dtype=dtype)
            with self.assertRaisesRegex(RuntimeError, "tensors to be on the same device"):
                torch.linalg.inv(a, out=out)

        # if out tensor with wrong shape is passed a warning is given
        with warnings.catch_warnings(record=True) as w:
            a = torch.eye(2, dtype=dtype, device=device)
            out = torch.empty(1, dtype=dtype, device=device)
            # Trigger warning
            torch.linalg.inv(a, out=out)
            # Check warning occurs
            self.assertEqual(len(w), 1)
            self.assertTrue("An output with one or more elements was resized" in str(w[-1].message))

        # if out tensor in batched column major format but with wrong a warning is given
        with warnings.catch_warnings(record=True) as w:
            a = torch.eye(2, dtype=dtype, device=device)
            out = torch.empty(3, 3, dtype=dtype, device=device)
            out = out.mT.clone(memory_format=torch.contiguous_format)
            out = out.mT
            self.assertTrue(out.mT.is_contiguous())
            # Trigger warning
            torch.linalg.inv(a, out=out)
            # Check warning occurs
            self.assertEqual(len(w), 1)
            self.assertTrue("An output with one or more elements was resized" in str(w[-1].message))

    def solve_test_helper(self, A_dims, b_dims, device, dtype):
        make_fullrank = make_fullrank_matrices_with_distinct_singular_values
        make_A = partial(make_fullrank, device=device, dtype=dtype)

        b = torch.randn(*b_dims, dtype=dtype, device=device)
        A = make_A(*A_dims)
        return b, A

    @skipCUDAIfNoMagma
    @skipCPUIfNoLapack
    @dtypes(*floating_and_complex_types())
    @precisionOverride({torch.float32: 1e-3, torch.complex64: 1e-3})
    def test_solve(self, device, dtype):
        def run_test(n, batch, rhs):
            A_dims = (*batch, n, n)
            b_dims = (*batch, n, *rhs)
            b, A = self.solve_test_helper(A_dims, b_dims, device, dtype)

            # Correctness test
            x = torch.linalg.solve(A, b)
            if rhs == ():
                Ax = np.matmul(A.cpu(), x.unsqueeze(-1).cpu())
                Ax.squeeze_(-1)
            else:
                Ax = np.matmul(A.cpu(), x.cpu())
            self.assertEqual(b.expand_as(Ax), Ax)

            # Check against NumPy
            expected = np.linalg.solve(A.cpu().numpy(), b.expand_as(x).cpu().numpy())
            self.assertEqual(x, expected)

            # Check out= variant
            out = torch.empty_like(x)
            ans = torch.linalg.solve(A, b, out=out)
            self.assertEqual(ans, out)
            self.assertEqual(x, out)

            # Check out= variant with complex128 out tensor
            out = torch.empty_like(x).to(torch.complex128)
            ans = torch.linalg.solve(A, b, out=out)
            self.assertEqual(ans, out)
            self.assertEqual(x.to(torch.complex128), out)

            # Check empty out
            out = torch.empty(0, dtype=dtype, device=device)
            ans = torch.linalg.solve(A, b, out=out)
            self.assertEqual(ans, out)
            self.assertEqual(x, out)

        batches = [(), (0, ), (3, ), (2, 3)]
        ns = [0, 5, 32]
        nrhs = [(), (1, ), (5, )]
        for n, batch, rhs in itertools.product(ns, batches, nrhs):
            run_test(n, batch, rhs)

    @skipCUDAIfNoMagma
    @skipCPUIfNoLapack
    @dtypes(*floating_and_complex_types())
    def test_solve_errors_and_warnings(self, device, dtype):
        # solve expects batches of square matrices as input
        with self.assertRaisesRegex(RuntimeError, "must be batches of square matrices"):
            a = torch.randn(2, 3, 4, 3, dtype=dtype, device=device)
            b = torch.randn(2, 3, 4, 1, dtype=dtype, device=device)
            torch.linalg.solve(a, b)

        # solve expects compatible shapes for A x = b
        with self.assertRaisesRegex(RuntimeError, "Incompatible matrix sizes"):
            a = torch.randn(2, 3, 3, 3, dtype=dtype, device=device)
            b = torch.randn(2, 3, 2, 1, dtype=dtype, device=device)
            torch.linalg.solve(a, b)

        # if input is not solvable, RuntimeError is raised mentioning the first non-solvable batch
        def run_test_singular_input(batch_dim, n):
            a = torch.eye(3, 3, dtype=dtype, device=device).reshape((1, 3, 3)).repeat(batch_dim, 1, 1)
            a[n, -1, -1] = 0
            b = torch.randn(batch_dim, 3, 1, dtype=dtype, device=device)
            with self.assertRaisesRegex(torch.linalg.LinAlgError, rf'\(Batch element {n}\): The diagonal element 3 is zero'):
                torch.linalg.solve(a, b)

        for params in [(1, 0), (2, 0), (2, 1), (4, 0), (4, 2), (10, 2)]:
            run_test_singular_input(*params)

        # if out tensor with wrong shape is passed a warning is given
        # matrix 'b' case
        with warnings.catch_warnings(record=True) as w:
            A = torch.eye(2, dtype=dtype, device=device).reshape((1, 2, 2)).repeat(2, 1, 1)
            b = torch.randn(2, 2, 2, dtype=dtype, device=device)
            out = torch.zeros(1, dtype=dtype, device=device)
            # Trigger warning
            torch.linalg.solve(A, b, out=out)
            # Check warning occurs
            self.assertEqual(len(w), 1)
            self.assertTrue("An output with one or more elements was resized" in str(w[-1].message))

        # if out tensor with wrong shape is passed a warning is given
        # vector 'b' case
        with warnings.catch_warnings(record=True) as w:
            A = torch.eye(2, dtype=dtype, device=device)
            b = torch.randn(2, dtype=dtype, device=device)
            out = torch.zeros(1, dtype=dtype, device=device)
            # Trigger warning
            torch.linalg.solve(A, b, out=out)
            # Check warning occurs
            self.assertEqual(len(w), 1)
            self.assertTrue("An output with one or more elements was resized" in str(w[-1].message))

        # dtypes should be safely castable
        a = torch.eye(2, dtype=dtype, device=device)
        b = torch.randn(2, 1, dtype=dtype, device=device)
        out = torch.empty(0, dtype=torch.int, device=device)
        with self.assertRaisesRegex(RuntimeError, "but got result with dtype Int"):
            torch.linalg.solve(a, b, out=out)

        # device should match
        if torch.cuda.is_available():
            wrong_device = 'cpu' if self.device_type != 'cpu' else 'cuda'
            out = torch.empty(0, dtype=dtype, device=wrong_device)
            clone_a = torch.empty_like(a)
            with self.assertRaisesRegex(RuntimeError, "tensors to be on the same device"):
                torch.linalg.solve(a, b, out=out)

    @skipCUDAIfNoMagma
    @skipCPUIfNoLapack
    @dtypes(*floating_and_complex_types())
    def test_old_solve(self, device, dtype):
        for (k, n) in zip([2, 3, 5], [3, 5, 7]):
            b, A = self.solve_test_helper((n, n), (n, k), device, dtype)
            x = torch.solve(b, A)[0]
            self.assertEqual(b, np.matmul(A.cpu(), x.cpu()))

    @skipCUDAIfNoMagma
    @skipCPUIfNoLapack
    @dtypes(*floating_and_complex_types())
    def test_old_solve_batched(self, device, dtype):
        def solve_batch_helper(A_dims, b_dims):
            b, A = self.solve_test_helper(A_dims, b_dims, device, dtype)
            x_exp_list = []
            for i in range(b_dims[0]):
                x_exp_list.append(torch.solve(b[i], A[i])[0])
            x_exp = torch.stack(x_exp_list)  # Stacked output
            x_act = torch.solve(b, A)[0]  # Actual output
            self.assertEqual(x_exp, x_act)  # Equality check
            Ax = np.matmul(A.cpu(), x_act.cpu())
            self.assertEqual(b, Ax)

        for batchsize in [1, 3, 4]:
            solve_batch_helper((batchsize, 5, 5), (batchsize, 5, 10))

    @slowTest
    @skipCUDAIfNoMagma
    @skipCPUIfNoLapack
    @dtypes(*floating_and_complex_types())
    def test_old_solve_batched_many_batches(self, device, dtype):
        for A_dims, b_dims in zip([(256, 256, 5, 5), (3, 3)], [(5, 1), (512, 512, 3, 1)]):
            b, A = self.solve_test_helper(A_dims, b_dims, device, dtype)
            x, _ = torch.solve(b, A)
            Ax = torch.matmul(A, x)
            self.assertEqual(Ax, b.expand_as(x))

    @skipCUDAIfNoMagma
    @skipCPUIfNoLapack
    @dtypes(*floating_and_complex_types())
    def test_old_solve_batched_broadcasting(self, device, dtype):
        from numpy.linalg import solve

        def run_test(A_dims, b_dims):
            A_matrix_size = A_dims[-1]
            A_batch_dims = A_dims[:-2]
            b, A = self.solve_test_helper(A_batch_dims + (A_matrix_size, A_matrix_size), b_dims, device, dtype)
            x, _ = torch.solve(b, A)
            x_exp = solve(A.cpu().numpy(), b.cpu().numpy())
            self.assertEqual(x, x_exp)

        # test against numpy.linalg.solve
        run_test((2, 1, 3, 4, 4), (2, 1, 3, 4, 6))  # no broadcasting
        run_test((2, 1, 3, 4, 4), (4, 6))  # broadcasting b
        run_test((4, 4), (2, 1, 3, 4, 2))  # broadcasting A
        run_test((1, 3, 1, 4, 4), (2, 1, 3, 4, 5))  # broadcasting A & b

    @skipCUDAIfNoMagma
    @skipCPUIfNoLapack
    @dtypes(*floating_and_complex_types())
    def test_old_solve_errors_and_warnings(self, device, dtype):
        # dtypes should be safely castable
        a = torch.eye(2, dtype=dtype, device=device)
        b = torch.randn(2, 1, dtype=dtype, device=device)
        out = torch.empty(0, dtype=torch.int, device=device)
        lu = torch.empty(0, dtype=dtype, device=device)
        with self.assertRaisesRegex(RuntimeError, "but got solution with dtype Int"):
            torch.solve(b, a, out=(out, lu))

        out = torch.empty(0, dtype=dtype, device=device)
        lu = torch.empty(0, dtype=torch.int, device=device)
        with self.assertRaisesRegex(RuntimeError, "but got lu with dtype Int"):
            torch.solve(b, a, out=(out, lu))

        # device should match
        if torch.cuda.is_available():
            wrong_device = 'cpu' if self.device_type != 'cpu' else 'cuda'
            out = torch.empty(0, dtype=dtype, device=wrong_device)
            lu = torch.empty_like(a)
            with self.assertRaisesRegex(RuntimeError, "tensors to be on the same device"):
                torch.solve(b, a, out=(out, lu))
            out = torch.empty(0, dtype=dtype, device=device)
            lu = torch.empty_like(a).to(wrong_device)
            with self.assertRaisesRegex(RuntimeError, "tensors to be on the same device"):
                torch.solve(b, a, out=(out, lu))

    @skipCUDAIfNoMagma
    @skipCPUIfNoLapack
    @dtypes(torch.float, torch.double, torch.cfloat, torch.cdouble)
    @precisionOverride({torch.float: 1e-4, torch.cfloat: 1e-4})
    def test_tensorsolve(self, device, dtype):
        def run_test(a_shape, dims):
            a = torch.randn(a_shape, dtype=dtype, device=device)
            b = torch.randn(a_shape[:2], dtype=dtype, device=device)
            result = torch.linalg.tensorsolve(a, b, dims=dims)
            expected = np.linalg.tensorsolve(a.cpu().numpy(), b.cpu().numpy(), axes=dims)
            self.assertEqual(result, expected)

            # check the out= variant
            out = torch.empty_like(result)
            ans = torch.linalg.tensorsolve(a, b, dims=dims, out=out)
            self.assertEqual(ans, out)
            self.assertEqual(ans, result)

        a_shapes = [(2, 3, 6), (3, 4, 4, 3)]
        dims = [None, (0, 2)]
        for a_shape, d in itertools.product(a_shapes, dims):
            run_test(a_shape, d)

    @skipCUDAIfNoMagma
    @skipCPUIfNoLapack
    @dtypes(torch.float, torch.double, torch.cfloat, torch.cdouble)
    def test_tensorsolve_empty(self, device, dtype):
        # Check for empty inputs. NumPy does not work for these cases.
        a = torch.empty(0, 0, 1, 2, 3, 0, dtype=dtype, device=device)
        b = torch.empty(a.shape[:2], dtype=dtype, device=device)
        x = torch.linalg.tensorsolve(a, b)
        self.assertEqual(torch.tensordot(a, x, dims=len(x.shape)), b)

    @skipCUDAIfNoMagma
    @skipCPUIfNoLapack
    @dtypes(torch.float32)
    def test_tensorsolve_errors_and_warnings(self, device, dtype):
        # tensorsolve expects the input that can be reshaped to a square matrix
        a = torch.eye(2 * 3 * 4, dtype=dtype, device=device).reshape((2 * 3, 4, 2, 3, 4))
        b = torch.randn(8, 4, dtype=dtype, device=device)
        self.assertTrue(np.prod(a.shape[2:]) != np.prod(b.shape))
        with self.assertRaisesRegex(RuntimeError, r'Expected self to satisfy the requirement'):
            torch.linalg.tensorsolve(a, b)

        # if non-empty out tensor with wrong shape is passed a warning is given
        out = torch.empty_like(a)
        b = torch.randn(6, 4, dtype=dtype, device=device)
        with warnings.catch_warnings(record=True) as w:
            # Trigger warning
            torch.linalg.tensorsolve(a, b, out=out)
            # Check warning occurs
            self.assertEqual(len(w), 1)
            self.assertTrue("An output with one or more elements was resized" in str(w[-1].message))

        # dtypes should be safely castable
        out = torch.empty_like(a).to(torch.int)
        with self.assertRaisesRegex(RuntimeError, "but got result with dtype Int"):
            torch.linalg.tensorsolve(a, b, out=out)

        # device should match
        if torch.cuda.is_available():
            wrong_device = 'cpu' if self.device_type != 'cpu' else 'cuda'
            out = torch.empty(0, dtype=dtype, device=wrong_device)
            with self.assertRaisesRegex(RuntimeError, "tensors to be on the same device"):
                torch.linalg.tensorsolve(a, b, out=out)

    @skipCUDAIfNoMagma
    @skipCPUIfNoLapack
    @dtypes(*floating_and_complex_types())
    @precisionOverride({torch.float: 1e-3, torch.cfloat: 1e-3})
    def test_tensorinv(self, device, dtype):

        def run_test(a_shape, ind):
            a = torch.randn(a_shape, dtype=dtype, device=device)
            a_numpy = a.cpu().numpy()
            result = torch.linalg.tensorinv(a, ind=ind)
            expected = np.linalg.tensorinv(a_numpy, ind=ind)
            self.assertEqual(result, expected)

            # check the out= variant
            out = torch.empty_like(result)
            ans = torch.linalg.tensorinv(a, ind=ind, out=out)
            self.assertEqual(ans, out)
            self.assertEqual(ans, result)

        # compare to NumPy output
        run_test((12, 3, 4), ind=1)
        run_test((3, 8, 24), ind=2)
        run_test((18, 3, 3, 2), ind=1)
        run_test((1, 4, 2, 2), ind=2)
        run_test((2, 3, 5, 30), ind=3)
        run_test((24, 2, 2, 3, 2), ind=1)
        run_test((3, 4, 2, 3, 2), ind=2)
        run_test((1, 2, 3, 2, 3), ind=3)
        run_test((3, 2, 1, 2, 12), ind=4)

    @skipMeta  # See https://github.com/pytorch/pytorch/issues/53739
    @skipCUDAIfNoMagma
    @skipCPUIfNoLapack
    @dtypes(*floating_and_complex_types())
    def test_tensorinv_empty(self, device, dtype):
        for ind in range(1, 4):
            # Check for empty inputs. NumPy does not work for these cases.
            a = torch.empty(0, 0, 1, 2, 3, 0, dtype=dtype, device=device)
            a_inv = torch.linalg.tensorinv(a, ind=ind)
            self.assertEqual(a_inv.shape, a.shape[ind:] + a.shape[:ind])

    @skipMeta  # See https://github.com/pytorch/pytorch/issues/53739
    @skipCUDAIfNoMagma
    @skipCPUIfNoLapack
    @dtypes(*floating_and_complex_types())
    def test_tensorinv_errors_and_warnings(self, device, dtype):

        def check_shape(a_shape, ind):
            # tensorinv requires the input to satisfy
            # prod(a.shape[ind:]) == prod(a.shape[:ind])
            a = torch.randn(a_shape, dtype=dtype, device=device)
            with self.assertRaisesRegex(RuntimeError, "Expected self to satisfy the requirement"):
                torch.linalg.tensorinv(a, ind=ind)

        def check_ind(a_shape, ind):
            a = torch.randn(a_shape, dtype=dtype, device=device)
            with self.assertRaisesRegex(RuntimeError, "Expected a strictly positive integer"):
                torch.linalg.tensorinv(a, ind=ind)

        def check_out(a_shape, ind):
            # if non-empty out tensor with wrong shape is passed a warning is given
            a = torch.randn(a_shape, dtype=dtype, device=device)
            out = torch.empty_like(a)
            with warnings.catch_warnings(record=True) as w:
                # Trigger warning
                torch.linalg.tensorinv(a, ind=ind, out=out)
                # Check warning occurs
                self.assertEqual(len(w), 1)
                self.assertTrue("An output with one or more elements was resized" in str(w[-1].message))

            # dtypes should be safely castable
            out = torch.empty(0, dtype=torch.int, device=device)
            with self.assertRaisesRegex(RuntimeError, "but got result with dtype Int"):
                torch.linalg.tensorinv(a, ind=ind, out=out)

            # device should match
            if torch.cuda.is_available():
                wrong_device = 'cpu' if self.device_type != 'cpu' else 'cuda'
                out = torch.empty(0, dtype=dtype, device=wrong_device)
                with self.assertRaisesRegex(RuntimeError, "tensors to be on the same device"):
                    torch.linalg.tensorinv(a, ind=ind, out=out)

        # test for invalid shape
        check_shape((2, 3, 4), ind=1)
        check_shape((1, 2, 3, 4), ind=3)

        # test for invalid ind
        check_ind((12, 3, 4), ind=-1)
        check_ind((18, 3, 3, 2), ind=0)

        # test for invalid out tensor
        check_out((12, 3, 4), ind=1)
        check_out((3, 8, 24), ind=2)

    @skipCUDAIfNoMagma
    @skipCPUIfNoLapack
    @dtypes(*floating_and_complex_types())
    def test_tensorinv_singular_input(self, device, dtype):

        def check_singular_input(a_shape, ind):
            prod_ind_end = np.prod(a_shape[ind:])
            a = torch.eye(prod_ind_end, dtype=dtype, device=device)
            a[-1, -1] = 0   # Now `a` is singular
            a = a.reshape(a_shape)
            with self.assertRaisesRegex(torch.linalg.LinAlgError, "The diagonal element"):
                torch.linalg.tensorinv(a, ind=ind)

        # test for non-invertible input
        check_singular_input((12, 3, 4), ind=1)
        check_singular_input((3, 6, 18), ind=2)

    def _test_dot_vdot_vs_numpy(self, device, dtype, torch_fn, np_fn):
        def check(x, y):
            # Compare with numpy
            res = torch_fn(x, y)
            if x.dtype == torch.bfloat16:
                ref = torch.from_numpy(np.array(np_fn(x.cpu().float().numpy(), y.cpu().float().numpy())))
            else:
                ref = torch.from_numpy(np.array(np_fn(x.cpu().numpy(), y.cpu().numpy())))
            if res.dtype == torch.bfloat16:
                self.assertEqual(res.cpu(), ref.bfloat16())
            else:
                self.assertEqual(res.cpu(), ref)

            # Test out variant
            out = torch.empty_like(res)
            torch_fn(x, y, out=out)
            self.assertEqual(out, res)

        # Empty
        x = torch.tensor([], dtype=dtype, device=device)
        y = torch.tensor([], dtype=dtype, device=device)
        check(x, y)

        # Contiguous
        x = 0.1 * torch.randn(5000, dtype=dtype, device=device)
        y = 0.1 * torch.randn(5000, dtype=dtype, device=device)
        check(x, y)

        # 0 strided
        y = 0.1 * torch.randn(1, dtype=dtype, device=device).expand(5000)
        check(x, y)

        # 2 strided
        check(x[::2], y[::2])

    @dtypes(torch.float, torch.cfloat, torch.bfloat16)
    @dtypesIfCUDA(torch.float, torch.cfloat)
    @precisionOverride({torch.cfloat: 1e-4, torch.float32: 5e-5, torch.bfloat16: 1e-0})
    def test_dot_vs_numpy(self, device, dtype):
        self._test_dot_vdot_vs_numpy(device, dtype, torch.dot, np.dot)

    @dtypes(torch.float, torch.cfloat)
    @precisionOverride({torch.cfloat: 1e-4, torch.float32: 5e-5})
    def test_vdot_vs_numpy(self, device, dtype):
        self._test_dot_vdot_vs_numpy(device, dtype, torch.vdot, np.vdot)

    def _test_dot_vdot_invalid_args(self, device, torch_fn, complex_dtypes=False):
        def check(x, y, regex):
            with self.assertRaisesRegex(RuntimeError, regex):
                torch_fn(x, y)

        if complex_dtypes:
            x = torch.randn(1, dtype=torch.cfloat, device=device)
            y = torch.randn(3, dtype=torch.cdouble, device=device)
        else:
            x = torch.randn(1, dtype=torch.float, device=device)
            y = torch.randn(3, dtype=torch.double, device=device)

        check(x, y, 'dot : expected both vectors to have same dtype')
        check(x.reshape(1, 1), y, '1D tensors expected')
        check(x.expand(9), y.to(x.dtype), 'inconsistent tensor size')

        if self.device_type != 'cpu':
            x_cpu = x.expand(3).cpu()
            check(x_cpu, y.to(x.dtype), 'Expected all tensors to be on the same device')

    @onlyNativeDeviceTypes
    def test_vdot_invalid_args(self, device):
        self._test_dot_vdot_invalid_args(device, torch.vdot)
        self._test_dot_vdot_invalid_args(device, torch.vdot, complex_dtypes=True)

    @onlyNativeDeviceTypes
    def test_dot_invalid_args(self, device):
        self._test_dot_vdot_invalid_args(device, torch.dot)
        self._test_dot_vdot_invalid_args(device, torch.dot, complex_dtypes=True)

    @skipCUDAIfNoMagma
    @skipCPUIfNoLapack
    @dtypes(*floating_and_complex_types())
    def test_matrix_rank(self, device, dtype):
        matrix_rank = torch.linalg.matrix_rank

        def run_test(shape0, shape1, batch):
            a = torch.randn(*batch, shape0, shape1, dtype=dtype, device=device)
            rank_a = matrix_rank(a)

            self.assertEqual(rank_a, matrix_rank(a.mH))
            aaH = torch.matmul(a, a.mH)
            rank_aaH = matrix_rank(aaH)
            rank_aaH_hermitian = matrix_rank(aaH, hermitian=True)
            self.assertEqual(rank_aaH, rank_aaH_hermitian)
            aHa = torch.matmul(a.mH, a)
            self.assertEqual(matrix_rank(aHa), matrix_rank(aHa, hermitian=True))

            # check against NumPy
            self.assertEqual(rank_a, np.linalg.matrix_rank(a.cpu().numpy()))
            self.assertEqual(matrix_rank(a, 0.01), np.linalg.matrix_rank(a.cpu().numpy(), 0.01))

            self.assertEqual(rank_aaH, np.linalg.matrix_rank(aaH.cpu().numpy()))
            self.assertEqual(matrix_rank(aaH, 0.01), np.linalg.matrix_rank(aaH.cpu().numpy(), 0.01))

            # hermitian flag for NumPy was added in 1.14.0
            if np.lib.NumpyVersion(np.__version__) >= '1.14.0':
                self.assertEqual(rank_aaH_hermitian,
                                 np.linalg.matrix_rank(aaH.cpu().numpy(), hermitian=True))
                self.assertEqual(matrix_rank(aaH, 0.01, True),
                                 np.linalg.matrix_rank(aaH.cpu().numpy(), 0.01, True))

            # check out= variant
            out = torch.empty(a.shape[:-2], dtype=torch.int64, device=device)
            ans = matrix_rank(a, out=out)
            self.assertEqual(ans, out)
            self.assertEqual(ans, rank_a)

        shapes = (3, 13)
        batches = ((), (0, ), (4, ), (3, 5, ))
        for (shape0, shape1), batch in zip(itertools.product(shapes, reversed(shapes)), batches):
            run_test(shape0, shape1, batch)

    @skipCUDAIfNoMagma
    @skipCPUIfNoLapack
    @dtypes(*floating_and_complex_types())
    def test_matrix_rank_atol(self, device, dtype):

        def run_test_atol(shape0, shape1, batch):
            a = make_tensor((*batch, shape0, shape1), dtype=dtype, device=device)
            # Check against NumPy output
            # Test float tol, and specific value for each matrix
            tolerances = [float(torch.rand(1)), ]
            # Test different types of tol tensor
            for tol_type in all_types():
                tolerances.append(make_tensor(a.shape[:-2], dtype=tol_type, device=device, low=0))
            # Test broadcasting of tol
            if a.ndim > 2:
                tolerances.append(make_tensor(a.shape[-3], dtype=torch.float32, device=device, low=0))
            for tol in tolerances:
                actual = torch.linalg.matrix_rank(a, atol=tol)
                actual_tol = torch.linalg.matrix_rank(a, tol=tol)
                self.assertEqual(actual, actual_tol)
                numpy_tol = tol if isinstance(tol, float) else tol.cpu().numpy()
                expected = np.linalg.matrix_rank(a.cpu().numpy(), tol=numpy_tol)
                self.assertEqual(actual, expected)

        shapes = (3, 13)
        batches = ((), (0, ), (4, ), (3, 5, ))
        for (shape0, shape1), batch in zip(itertools.product(shapes, reversed(shapes)), batches):
            run_test_atol(shape0, shape1, batch)

    @skipCUDAIfNoMagma
    @skipCPUIfNoLapack
    @dtypes(torch.float64)
    def test_matrix_rank_atol_rtol(self, device, dtype):
        make_fullrank = make_fullrank_matrices_with_distinct_singular_values
        make_arg = partial(make_fullrank, device=device, dtype=dtype)

        # creates a matrix with singular values rank=n and singular values in range [2/3, 3/2]
        # the singular values are 1 + 1/2, 1 - 1/3, 1 + 1/4, 1 - 1/5, ...
        n = 9
        a = make_arg(n, n)

        # test float and tensor variants
        for tol_value in [0.81, torch.tensor(0.81, device=device)]:
            # using rtol (relative tolerance) takes into account the largest singular value (1.5 in this case)
            result = torch.linalg.matrix_rank(a, rtol=tol_value)
            self.assertEqual(result, 2)  # there are 2 singular values above 1.5*0.81 = 1.215

            # atol is used directly to compare with singular values
            result = torch.linalg.matrix_rank(a, atol=tol_value)
            self.assertEqual(result, 7)  # there are 7 singular values above 0.81

            # when both are specified the maximum tolerance is used
            result = torch.linalg.matrix_rank(a, atol=tol_value, rtol=tol_value)
            self.assertEqual(result, 2)  # there are 2 singular values above max(0.81, 1.5*0.81)

    @skipCUDAIfNoMagma
    @skipCPUIfNoLapack
    @dtypes(*floating_and_complex_types())
    def test_matrix_rank_empty(self, device, dtype):
        matrix_rank = torch.linalg.matrix_rank

        # NumPy doesn't work for input with no elements
        def run_test(shape0, shape1, batch):
            a = torch.randn(*batch, shape0, shape1, dtype=dtype, device=device)
            rank_a = matrix_rank(a)
            expected = torch.zeros(batch, dtype=torch.int64, device=device)

            self.assertEqual(rank_a, matrix_rank(a.mH))

            aaH = torch.matmul(a, a.mH)
            rank_aaH = matrix_rank(aaH)
            rank_aaH_hermitian = matrix_rank(aaH, hermitian=True)
            self.assertEqual(rank_aaH, rank_aaH_hermitian)

            aHa = torch.matmul(a.mH, a)
            self.assertEqual(matrix_rank(aHa), matrix_rank(aHa, hermitian=True))

            self.assertEqual(rank_a, expected)
            self.assertEqual(matrix_rank(a, 0.01), expected)

            self.assertEqual(rank_aaH, expected)
            self.assertEqual(matrix_rank(aaH, 0.01), expected)

            self.assertEqual(rank_aaH_hermitian, expected)
            self.assertEqual(matrix_rank(aaH, 0.01, True), expected)

        batches = ((), (4, ), (3, 5, ))
        for batch in batches:
            run_test(0, 0, batch)
            run_test(0, 3, batch)
            run_test(3, 0, batch)

    @skipCUDAIfNoMagma
    @skipCPUIfNoLapack
    @dtypes(*floating_and_complex_types())
    def test_matrix_rank_out_errors_and_warnings(self, device, dtype):
        # dtypes should be safely castable
        a = torch.eye(2, dtype=dtype, device=device)
        out = torch.empty(0, dtype=torch.bool, device=device)
        with self.assertRaisesRegex(RuntimeError, "but got result with dtype Bool"):
            torch.linalg.matrix_rank(a, out=out)

        # device should match
        if torch.cuda.is_available():
            wrong_device = 'cpu' if self.device_type != 'cpu' else 'cuda'
            out = torch.empty(0, dtype=dtype, device=wrong_device)
            with self.assertRaisesRegex(RuntimeError, "tensors to be on the same device"):
                torch.linalg.matrix_rank(a, out=out)

        # if out tensor with wrong shape is passed a warning is given
        with warnings.catch_warnings(record=True) as w:
            out = torch.empty(3, dtype=dtype, device=device)
            # Trigger warning
            torch.linalg.matrix_rank(a, out=out)
            # Check warning occurs
            self.assertEqual(len(w), 1)
            self.assertTrue("An output with one or more elements was resized" in str(w[-1].message))

    @skipCUDAIfNoMagma
    @skipCPUIfNoLapack
    @dtypes(*floating_and_complex_types())
    def test_matrix_rank_basic(self, device, dtype):
        matrix_rank = torch.linalg.matrix_rank

        a = torch.eye(10, dtype=dtype, device=device)
        self.assertEqual(matrix_rank(a).item(), 10)
        self.assertEqual(matrix_rank(a, hermitian=True).item(), 10)

        a[5, 5] = 0
        self.assertEqual(matrix_rank(a).item(), 9)
        self.assertEqual(matrix_rank(a, hermitian=True).item(), 9)

    @skipCUDAIfNoMagma
    @skipCPUIfNoLapack
    @dtypes(*floating_and_complex_types())
    def test_old_matrix_rank(self, device, dtype):
        a = torch.eye(10, dtype=dtype, device=device)
        self.assertEqual(torch.matrix_rank(a).item(), 10)
        self.assertEqual(torch.matrix_rank(a, True).item(), 10)

        a[5, 5] = 0
        self.assertEqual(torch.matrix_rank(a).item(), 9)
        self.assertEqual(torch.matrix_rank(a, True).item(), 9)

        a = torch.randn(24, 42, dtype=dtype, device=device)
        self.assertEqual(torch.matrix_rank(a), torch.matrix_rank(a.t()))
        aaT = torch.mm(a, a.conj().t())
        self.assertEqual(torch.matrix_rank(aaT), torch.matrix_rank(aaT, True))
        aTa = torch.mm(a.conj().t(), a)
        self.assertEqual(torch.matrix_rank(aTa), torch.matrix_rank(aTa, True))

        a = torch.randn(35, 75, dtype=dtype, device=device)
        self.assertEqual(torch.matrix_rank(a), np.linalg.matrix_rank(a.cpu().numpy()))
        self.assertEqual(torch.matrix_rank(a, 0.01), np.linalg.matrix_rank(a.cpu().numpy(), 0.01))

        aaT = torch.mm(a, a.conj().t())
        self.assertEqual(torch.matrix_rank(aaT), np.linalg.matrix_rank(aaT.cpu().numpy()))
        self.assertEqual(torch.matrix_rank(aaT, 0.01), np.linalg.matrix_rank(aaT.cpu().numpy(), 0.01))

        if np.lib.NumpyVersion(np.__version__) >= '1.14.0':
            self.assertEqual(torch.matrix_rank(aaT, True), np.linalg.matrix_rank(aaT.cpu().numpy(), True))
            self.assertEqual(torch.matrix_rank(aaT, 0.01, True), np.linalg.matrix_rank(aaT.cpu().numpy(), 0.01, True))

    @onlyNativeDeviceTypes
    @dtypes(torch.double)
    # This tests only the cases where torch.chain_matmul differs from torch.linalg.multi_dot which this is an "alias" for.
    def test_chain_matmul(self, device, dtype):
        # chain_matmul accepts a single input tensor while multi_dot does not
        t = make_tensor((2, 2), dtype=dtype, device=device)
        self.assertEqual(t, torch.chain_matmul(t))
        with self.assertRaisesRegex(RuntimeError, r"chain_matmul\(\): Expected one or more matrices"):
            torch.chain_matmul()

        # chain_matmul expects all tensors to be 2D whereas multi_dot allows the first and last tensors to
        # be either 1D or 2D
        with self.assertRaisesRegex(RuntimeError, r"Tensor dimension is 1, expected 2 instead"):
            torch.chain_matmul(make_tensor(1, dtype=dtype, device=device), make_tensor(1, dtype=dtype, device=device))

    @onlyNativeDeviceTypes
    @dtypes(torch.double, torch.cdouble)
    def test_multi_dot(self, device, dtype):
        def check(*shapes):
            tensors = [make_tensor(shape, dtype=dtype, device=device) for shape in shapes]
            np_arrays = [tensor.cpu().numpy() for tensor in tensors]
            res = torch.linalg.multi_dot(tensors).cpu()
            ref = torch.from_numpy(np.array(np.linalg.multi_dot(np_arrays)))
            self.assertEqual(res, ref)

        # test for inputs with empty dimensions
        check([0], [0])
        check([2], [2, 0])
        check([1, 0], [0])
        check([0, 2], [2, 1])
        check([2, 2], [2, 0])
        check([2, 0], [0, 3])
        check([0, 0], [0, 1])
        check([4, 2], [2, 0], [0, 3], [3, 2])

        # test variable output shapes
        check([2], [2])
        check([1, 2], [2])
        check([2], [2, 1])
        check([1, 2], [2, 1])
        check([3, 2], [2, 4])

        # test multiple input tensors
        check([3], [3, 4], [4, 2], [2, 5], [5])
        check([1, 2], [2, 2], [2, 3], [3, 1])

        # test large tensors
        check([10, 100], [100, 5], [5, 50])
        check([10, 20], [20, 30], [30, 5])

    @onlyNativeDeviceTypes
    @dtypes(torch.float)
    def test_multi_dot_errors(self, device, dtype):
        def check(tensors, out, msg):
            with self.assertRaisesRegex(RuntimeError, msg):
                torch.linalg.multi_dot(tensors, out=out)

        a = make_tensor(2, dtype=dtype, device=device)

        check([], None, "expected at least 2 tensors")
        check([a], None, "expected at least 2 tensors")

        check([torch.tensor(1, device=device, dtype=dtype), a], None, "the first tensor must be 1D or 2D")
        check([a, torch.tensor(1, device=device, dtype=dtype)], None, "the last tensor must be 1D or 2D")

        check([a, a, a], None, "tensor 1 must be 2D")
        check([a, make_tensor((2, 2, 2), dtype=dtype, device=device), a], None, "tensor 1 must be 2D")

        check([a, make_tensor(2, device, torch.double)], None, "all tensors must have be the same dtype")
        check([a, a], torch.empty(0, device=device, dtype=torch.double), "expected out tensor to have dtype")

        if self.device_type == 'cuda':
            check([a, make_tensor(2, 'cpu', dtype)], None, "all tensors must be on the same device")
            check([a, a], torch.empty(0, dtype=dtype), "expected out tensor to be on device")

        check([a, make_tensor(3, dtype=dtype, device=device)], None, "cannot be multiplied")
        check([a, make_tensor((3, 2), dtype=dtype, device=device), a], None, "cannot be multiplied")

    @precisionOverride({torch.float32: 5e-6, torch.complex64: 5e-6})
    @skipCUDAIfNoMagma
    @skipCPUIfNoLapack
    @dtypes(*floating_and_complex_types())
    def test_qr(self, device, dtype):
        def run_test(tensor_dims, some):
            A = torch.randn(*tensor_dims, dtype=dtype, device=device)
            Q, R = torch.qr(A, some=some)

            # Check0: Q[-2:] = (m, n_columns), R[-2:] = (n_columns, n)
            m, n = tensor_dims[-2:]
            n_columns = m if (not some) and m > n else min(m, n)
            self.assertEqual(Q.size(-2), m)
            self.assertEqual(R.size(-1), n)
            self.assertEqual(Q.size(-1), n_columns)

            A_ = A.cpu().numpy()
            Q_ = Q.cpu().numpy()
            R_ = R.cpu().numpy()

            # Check1: A = QR
            self.assertEqual(A_, np.matmul(Q_, R_))

            # Check2: A = QR (with out)
            Q_out, R_out = torch.full_like(Q, math.nan), torch.full_like(R, math.nan)
            torch.qr(A, some=some, out=(Q_out, R_out))
            Q_out_ = Q_out.cpu().numpy()
            R_out_ = R_out.cpu().numpy()
            self.assertEqual(A_, np.matmul(Q_out_, R_out_))

            # Check3: Q == Q_out, R == R_out
            self.assertEqual(Q_, Q_out_)
            self.assertEqual(R_, R_out_)

            # Check4: Q^{T}Q = I, triu(R) = R
            eye = torch.eye(n_columns, device=device, dtype=dtype).expand(Q.shape[:-2] + (n_columns, n_columns)).cpu().numpy()
            self.assertEqual(np.matmul(Q_.swapaxes(-1, -2).conj(), Q_), eye)
            self.assertEqual(R.triu(), R)

        tensor_dims_list = [(0, 5), (0, 0), (5, 0),  # Empty Tensors
                            (2, 1, 0, 5), (2, 1, 0, 0), (2, 1, 5, 0), (2, 0, 5, 5),  # Batched empty Tensors
                            (3, 5), (5, 5), (5, 3),  # Single matrix
                            (7, 3, 5), (7, 5, 5), (7, 5, 3),  # 3-dim Tensors
                            (7, 5, 3, 5), (7, 5, 5, 5), (7, 5, 5, 3)]  # 4-dim Tensors
        for tensor_dims, some in itertools.product(tensor_dims_list, [True, False]):
            run_test(tensor_dims, some)

    @skipCUDAIfNoMagma
    @skipCPUIfNoLapack
    @dtypes(torch.float, torch.double, torch.cfloat, torch.cdouble)
    def test_qr_vs_numpy(self, device, dtype):
        """
        test torch.linalg.qr vs numpy.linalg.qr
        """
        sizes_to_test = [
            (7, 5),
            (5, 7),
            (5, 0),    # empty
            (0, 5),    # empty
        ]
        for size in sizes_to_test:
            t = torch.randn(size, device=device, dtype=dtype)
            np_t = t.cpu().numpy()
            for mode in ['reduced', 'complete']:
                exp_q, exp_r = np.linalg.qr(np_t, mode=mode)
                q, r = torch.linalg.qr(t, mode=mode)
                self.assertEqual(q, exp_q)
                self.assertEqual(r, exp_r)
            #
            # for mode='r' we need a special logic because numpy returns only r
            exp_r = np.linalg.qr(np_t, mode='r')
            q, r = torch.linalg.qr(t, mode='r')
            # check that q is empty
            self.assertEqual(q.shape, (0,))
            self.assertEqual(q.dtype, t.dtype)
            self.assertEqual(q.device, t.device)
            # check r
            self.assertEqual(r, exp_r)

    @skipCUDAIfNoMagma
    @skipCPUIfNoLapack
    @dtypes(torch.float)
    def test_linalg_qr_autograd_errors(self, device, dtype):
        # torch.linalg.qr(mode='r') returns only 'r' and discards 'q', but
        # without 'q' you cannot compute the backward pass. Check that
        # linalg_qr_backward complains cleanly in that case.
        inp = torch.randn((5, 7), device=device, dtype=dtype, requires_grad=True)
        q, r = torch.linalg.qr(inp, mode='r')
        self.assertEqual(q.shape, (0,))  # empty tensor
        b = torch.sum(r)
        with self.assertRaisesRegex(RuntimeError,
                                    "The derivative of qr is not implemented when mode='r'"):
            b.backward()
        #
        inp = torch.randn((7, 5), device=device, dtype=dtype, requires_grad=True)
        q, r = torch.linalg.qr(inp, mode='complete')
        b = torch.sum(r)
        with self.assertRaisesRegex(RuntimeError,
                                    "The derivative of qr is not implemented when mode='complete' and nrows > ncols"):
            b.backward()

    @skipCUDAIfNoMagma
    @skipCPUIfNoLapack
    @dtypes(torch.float, torch.double, torch.cfloat, torch.cdouble)
    def test_qr_batched(self, device, dtype):
        """
        test torch.linalg.qr vs numpy.linalg.qr. We need some special logic
        because numpy does not support batched qr
        """
        def np_qr_batched(a, mode):
            """poor's man batched version of np.linalg.qr"""
            all_q = []
            all_r = []
            for matrix in a:
                result = np.linalg.qr(matrix, mode=mode)
                if mode == 'r':
                    all_r.append(result)
                else:
                    q, r = result
                    all_q.append(q)
                    all_r.append(r)
            if mode == 'r':
                return np.array(all_r)
            else:
                return np.array(all_q), np.array(all_r)

        t = torch.randn((3, 7, 5), device=device, dtype=dtype)
        np_t = t.cpu().numpy()
        for mode in ['reduced', 'complete']:
            exp_q, exp_r = np_qr_batched(np_t, mode=mode)
            q, r = torch.linalg.qr(t, mode=mode)
            self.assertEqual(q, exp_q)
            self.assertEqual(r, exp_r)
        # for mode='r' we need a special logic because numpy returns only r
        exp_r = np_qr_batched(np_t, mode='r')
        q, r = torch.linalg.qr(t, mode='r')
        # check that q is empty
        self.assertEqual(q.shape, (0,))
        self.assertEqual(q.dtype, t.dtype)
        self.assertEqual(q.device, t.device)
        # check r
        self.assertEqual(r, exp_r)

    @skipCUDAIfNoMagma
    @skipCPUIfNoLapack
    @dtypes(torch.float, torch.double, torch.cfloat, torch.cdouble)
    def test_qr_out(self, device, dtype):
        """
        test torch.linalg.qr(out=...) vs torch.lingalg.qr
        """
        sizes_to_test = [
            (7, 5),
            (5, 7),
            (5, 0),    # empty
            (0, 5),    # empty
        ]
        for size in sizes_to_test:
            t = torch.randn(size, device=device, dtype=dtype)
            np_t = t.cpu().numpy()
            for mode in ['reduced', 'complete', 'r']:
                q, r = torch.linalg.qr(t, mode=mode)
                out = (torch.empty((0), dtype=dtype, device=device),
                       torch.empty((0), dtype=dtype, device=device))
                q2, r2 = torch.linalg.qr(t, mode=mode, out=out)
                self.assertIs(q2, out[0])
                self.assertIs(r2, out[1])
                self.assertEqual(q2, q)
                self.assertEqual(r2, r)

    @skipCUDAIfNoMagma
    @skipCPUIfNoLapack
    @dtypes(torch.float)
    def test_qr_error_cases(self, device, dtype):
        t1 = torch.randn(5, device=device, dtype=dtype)
        with self.assertRaisesRegex(RuntimeError, 'qr input should have at least 2 dimensions, but has 1 dimensions instead'):
            torch.linalg.qr(t1)
        t2 = torch.randn((5, 7), device=device, dtype=dtype)
        with self.assertRaisesRegex(RuntimeError, "qr received unrecognized mode 'hello'"):
            torch.linalg.qr(t2, mode='hello')

    def _check_einsum(self, *args, np_args=None):
        if np_args is None:
            np_args = [arg.cpu().numpy() if isinstance(arg, torch.Tensor) else arg for arg in args]
        res = torch.einsum(*args)
        ref = np.einsum(*np_args)
        self.assertEqual(torch.from_numpy(np.array(ref)), res)

    @dtypes(torch.double, torch.cdouble)
    def test_einsum(self, device, dtype):
        # Test cases from https://gist.github.com/rockt/15ee013889d65342088e9260a377dc8f
        x = make_tensor((5,), dtype=dtype, device=device)
        y = make_tensor((7,), dtype=dtype, device=device)
        A = make_tensor((3, 5), dtype=dtype, device=device)
        B = make_tensor((2, 5), dtype=dtype, device=device)
        C = make_tensor((2, 3, 5), dtype=dtype, device=device)
        D = make_tensor((2, 5, 7), dtype=dtype, device=device)
        E = make_tensor((7, 9), dtype=dtype, device=device)
        F = make_tensor((2, 3, 3, 5), dtype=dtype, device=device)
        G = make_tensor((5, 4, 6), dtype=dtype, device=device)
        H = make_tensor((4, 4), dtype=dtype, device=device)
        I = make_tensor((2, 3, 2), dtype=dtype, device=device)

        # Vector operations
        self._check_einsum('i->', x)                     # sum
        self._check_einsum('i,i->', x, x)                # dot
        self._check_einsum('i,i->i', x, x)               # vector element-wisem mul
        self._check_einsum('i,j->ij', x, y)              # outer

        # Matrix operations
        self._check_einsum("ij->ji", A)                  # transpose
        self._check_einsum("ij->j", A)                   # row sum
        self._check_einsum("ij->i", A)                   # col sum
        self._check_einsum("ij,ij->ij", A, A)            # matrix element-wise mul
        self._check_einsum("ij,j->i", A, x)              # matrix vector multiplication
        self._check_einsum("ij,kj->ik", A, B)            # matmul
        self._check_einsum("ij,ab->ijab", A, E)          # matrix outer product

        # Tensor operations
        self._check_einsum("Aij,Ajk->Aik", C, D)         # batch matmul
        self._check_einsum("ijk,jk->i", C, A)            # tensor matrix contraction
        self._check_einsum("aij,jk->aik", D, E)          # tensor matrix contraction
        self._check_einsum("abCd,dFg->abCFg", F, G)      # tensor tensor contraction
        self._check_einsum("ijk,jk->ik", C, A)           # tensor matrix contraction with double indices
        self._check_einsum("ijk,jk->ij", C, A)           # tensor matrix contraction with double indices
        self._check_einsum("ijk,ik->j", C, B)            # non contiguous
        self._check_einsum("ijk,ik->jk", C, B)           # non contiguous with double indices

        # Test diagonals
        self._check_einsum("ii", H)                      # trace
        self._check_einsum("ii->i", H)                   # diagonal
        self._check_einsum('iji->j', I)                  # non-contiguous trace
        self._check_einsum('ngrg...->nrg...', make_tensor((2, 1, 3, 1, 4), dtype=dtype, device=device))

        # Test ellipsis
        self._check_einsum("i...->...", H)
        self._check_einsum("ki,...k->i...", A.t(), B)
        self._check_einsum("k...,jk->...", A.t(), B)
        self._check_einsum('...ik, ...j -> ...ij', C, x)
        self._check_einsum('Bik,k...j->i...j', C, make_tensor((5, 3), dtype=dtype, device=device))
        self._check_einsum('i...j, ij... -> ...ij', C, make_tensor((2, 5, 2, 3), dtype=dtype, device=device))

        # torch.bilinear with noncontiguous tensors
<<<<<<< HEAD
        l = make_tensor((5, 10), device, dtype, non_contiguous=True)
        r = make_tensor((5, 20), device, dtype, non_contiguous=True)
        w = make_tensor((15, 10, 20), device, dtype)
=======
        l = make_tensor((5, 10), dtype=dtype, device=device, noncontiguous=True)
        r = make_tensor((5, 20), dtype=dtype, device=device, noncontiguous=True)
        w = make_tensor((15, 10, 20), dtype=dtype, device=device)
>>>>>>> b5b5ae33
        self._check_einsum("bn,anm,bm->ba", l, w, r)

        # with strided tensors
        self._check_einsum("bn,Anm,bm->bA", l[:, ::2], w[:, ::2, ::2], r[:, ::2])

    @dtypes(torch.double, torch.cdouble)
    def test_einsum_sublist_format(self, device, dtype):
        x = make_tensor((5,), dtype=dtype, device=device)
        y = make_tensor((7,), dtype=dtype, device=device)
        A = make_tensor((3, 5), dtype=dtype, device=device)
        B = make_tensor((2, 5), dtype=dtype, device=device)
        C = make_tensor((2, 1, 3, 1, 4), dtype=dtype, device=device)

        self._check_einsum(x, [0])
        self._check_einsum(x, [0], [])
        self._check_einsum(x, [0], y, [1], [0, 1])
        self._check_einsum(A, [0, 1], [1, 0])
        self._check_einsum(A, [0, 1], x, [1], [0])
        self._check_einsum(A, [0, 1], B, [2, 1])
        self._check_einsum(A, [0, 1], B, [2, 1], [0, 2])
        self._check_einsum(C, [0, 1, 2, 1, Ellipsis], [0, 2, 1, Ellipsis])
        self._check_einsum(A.t(), [0, 1], B, [Ellipsis, 0])
        self._check_einsum(A.t(), [0, 1], B, [Ellipsis, 0], [1, Ellipsis])
        self._check_einsum(A.t(), [0, Ellipsis], B, [1, 0], [Ellipsis])

        # torch.bilinear with noncontiguous tensors
<<<<<<< HEAD
        l = make_tensor((5, 10), device, dtype, non_contiguous=True)
        r = make_tensor((5, 20), device, dtype, non_contiguous=True)
        w = make_tensor((15, 10, 20), device, dtype)
=======
        l = make_tensor((5, 10), dtype=dtype, device=device, noncontiguous=True)
        r = make_tensor((5, 20), dtype=dtype, device=device, noncontiguous=True)
        w = make_tensor((15, 10, 20), dtype=dtype, device=device)
>>>>>>> b5b5ae33
        self._check_einsum(l, [40, 41], w, [2, 41, 50], r, [40, 50], [40, 2])

    @dtypes(torch.double, torch.cdouble)
    def test_einsum_random(self, device, dtype):
        def convert_label(label):
            if label == ...:
                return '...'
            elif label < 26:
                return chr(ord('A') + label)
            else:
                return chr(ord('a') + label - 26)

        def convert_sublist(sublist):
            return ''.join(convert_label(label) for label in sublist)

        def test(n=10,                       # how many tests to generate
                 n_labels=5,                 # how many labels available
                 min_ops=1, max_ops=3,       # min and max number of operands per test
                 min_dims=1, max_dims=3,     # min and max number of dimensions per operand
                 min_size=1, max_size=8,    # min and max size of each dimension
                 max_out_dim=3,              # max number of dimensions for the output
                 enable_diagonals=True,      # controls if labels can be repeated for diagonals
                 ellipsis_prob=0.5,          # probability of including ellipsis in operand
                 broadcasting_prob=0.1):     # probability of turning some dim sizes 1 for broadcasting

            all_labels = torch.arange(52)

            assert 0 <= n
            assert 0 <= n_labels < len(all_labels)
            assert 0 < min_ops <= max_ops
            assert 0 <= min_dims <= max_dims
            assert 0 <= min_size <= max_size
            assert 0 <= max_out_dim
            assert enable_diagonals or max_dims <= n_labels

            for _ in range(n):

                # Select a subset of labels for this test and give them random sizes
                possible_labels = all_labels[torch.randperm(len(all_labels))[:n_labels]]
                labels_size = torch.randint_like(all_labels, min_size, max_size + 1)
                ellipsis_shape = torch.randint(min_size, max_size + 1, (max_dims - min_dims,))

                operands = []
                sublists = []

                ell_size = 0
                valid_labels = set()

                # create random input operands
                for _ in range(random.randint(min_ops, max_ops)):
                    n_dim = random.randint(min_dims, max_dims)
                    labels_idx = torch.ones(len(possible_labels)).multinomial(n_dim, enable_diagonals)
                    labels = possible_labels[labels_idx]
                    valid_labels.update(labels.tolist())
                    shape = labels_size[labels]

                    # turn some dimensions to size 1 for testing broadcasting
                    mask = Binomial(probs=broadcasting_prob).sample((n_dim,))
                    broadcast_labels = torch.unique(labels[mask == 1])
                    shape[(labels[..., None] == broadcast_labels).any(-1)] = 1

                    labels = labels.tolist()
                    shape = shape.tolist()

                    # include ellipsis if not all dimensions were assigned a label already
                    if n_dim < max_dims and torch.rand(1) < ellipsis_prob:
                        ell_num_dim = random.randint(1, max_dims - n_dim)
                        ell_size = max(ell_size, ell_num_dim)
                        ell_shape = ellipsis_shape[-ell_num_dim:]
                        # again, turn some dimensions to size 1 for broadcasting
                        mask = Binomial(probs=broadcasting_prob).sample((ell_num_dim,))
                        ell_shape[mask == 1] = 1
                        ell_index = random.randint(0, n_dim)
                        shape[ell_index:ell_index] = ell_shape
                        labels.insert(ell_index, ...)

                    operands.append(make_tensor(shape, dtype=dtype, device=device))
                    sublists.append(labels)

                # NumPy has a bug with the sublist format so for now we compare PyTorch sublist
                # implementation against the equation format implementation of NumPy
                # see https://github.com/numpy/numpy/issues/10926
                np_operands = [op.cpu().numpy() for op in operands]

                # test equation format
                equation = ','.join(convert_sublist(l) for l in sublists)
                self._check_einsum(equation, *operands, np_args=(equation, *np_operands))

                # test sublist format
                args = [*itertools.chain(*zip(operands, sublists))]
                self._check_einsum(*args, np_args=(equation, *np_operands))

                # generate an explicit output
                out_sublist = []
                num_out_labels = max(0, random.randint(0, min(max_out_dim, len(valid_labels))) - ell_size)
                if num_out_labels > 0:
                    out_labels_idx = torch.ones(len(valid_labels)).multinomial(num_out_labels)
                    out_sublist = torch.tensor(list(valid_labels))[out_labels_idx].tolist()
                out_sublist.insert(random.randint(0, num_out_labels), ...)

                # test equation format with explicit output
                equation += '->' + convert_sublist(out_sublist)
                self._check_einsum(equation, *operands, np_args=(equation, *np_operands))

                # test sublist format with explicit output
                args.append(out_sublist)
                self._check_einsum(*args, np_args=(equation, *np_operands))

        test(100)

    def test_einsum_corner_cases(self, device):
        def check(equation, *operands, expected_output):
            tensors = [torch.tensor(operand, device=device, dtype=torch.float32) if not isinstance(operand, tuple)
                       else make_tensor(operand, device, torch.float32) for operand in operands]
            output = torch.einsum(equation, tensors)
            self.assertEqual(output, torch.tensor(expected_output, dtype=torch.float32, device=device))

        # Test equation variantions
        check(' ', 1, expected_output=1)
        check(' -> ', 1, expected_output=1)
        check(' , ', 2, 2, expected_output=4)
        check(' , , ', 2, 2, 2, expected_output=8)
        check(' , -> ', 2, 2, expected_output=4)
        check(' i ', [1], expected_output=[1])
        check(' i -> ', [1], expected_output=1)
        check(' i -> i ', [1], expected_output=[1])
        check(' i , i ', [2], [2], expected_output=4)
        check(' i , i -> i ', [2], [2], expected_output=[4])

        # Test tensors with 0 size dimensions
        check('i', [], expected_output=[])
        check(' i j -> j', [[], []], expected_output=[])
        check('ij->i', [[], []], expected_output=[0., 0.])
        check(' i j k  ,  k  -> i j ', (3, 0, 6), (6,), expected_output=[[], [], []])

        # Test broadcasting
        check('i,j', [2], [1, 2], expected_output=[[2, 4]])
        check('i,ij->ij', [1, 2], [[1, 2, 3], [2, 3, 4]], expected_output=[[1, 2, 3], [4, 6, 8]])

        # Test ellipsis broadcasting
        check('...', 1, expected_output=1)
        check('...->', 1, expected_output=1)
        check('...->...', 1, expected_output=1)
        check('...', [1], expected_output=[1])
        check('...->', [1], expected_output=1)
        check('z...->z', [1], expected_output=[1])
        check('Z...->...Z', [1], expected_output=[1])
        check('...a->', [[2], [4]], expected_output=6)
        check('a...b->ab', [[[1], [2]], [[3], [4]]], expected_output=[[3], [7]])

    def test_einsum_error_cases(self, device):
        def check(*args, regex, exception=RuntimeError):
            with self.assertRaisesRegex(exception, r'einsum\(\):.*' + regex):
                torch.einsum(*args)

        x = make_tensor((2,), device, torch.float32)
        y = make_tensor((2, 3), device, torch.float32)

        check('', [], regex=r'at least one operand', exception=ValueError)
        check('. ..', [x], regex=r'found \'.\' for operand 0 that is not part of any ellipsis')
        check('... ...', [x], regex=r'found \'.\' for operand 0 for which an ellipsis was already found')
        check('1', [x], regex=r'invalid subscript given at index 0')
        check(',', [x], regex=r'fewer operands were provided than specified in the equation')
        check('', [x, x], regex=r'more operands were provided than specified in the equation')
        check('', [x], regex=r'the number of subscripts in the equation \(0\) does not match the number '
              r'of dimensions \(1\) for operand 0 and no ellipsis was given')
        check('ai', [x], regex=r'the number of subscripts in the equation \(2\) does not match the number '
              r'of dimensions \(1\) for operand 0 and no ellipsis was given')
        check('ai...', [x], regex=r'the number of subscripts in the equation \(2\) is more than the number '
              r'of dimensions \(1\) for operand 0')
        check('a->... .', [x], regex=r'found \'.\' for output but an ellipsis \(...\) was already found')
        check('a->..', [x], regex=r'found \'.\' for output that is not part of any ellipsis \(...\)')
        check('a->1', [x], regex=r'invalid subscript given at index 3')
        check('a->aa', [x], regex=r'output subscript a appears more than once in the output')
        check('a->i', [x], regex=r'output subscript i does not appear in the equation for any input operand')
        check('aa', [y], regex=r'subscript a is repeated for operand 0 but the sizes don\'t match, 3 != 2')
        check('a, ba', [x, y], regex=r'operands do not broadcast with remapped shapes \[original->remapped\]: '
              r'\[2\]->\[1, 2\] \[2, 3\]->\[2, 3\]')

        check(x, [-1], regex=r'not within the valid range \[0, 52\)', exception=ValueError)
        check(x, [52], regex=r'not within the valid range \[0, 52\)', exception=ValueError)

    def _gen_shape_inputs_linalg_triangular_solve(self, shape, dtype, device, well_conditioned=False):
        make_arg = partial(make_tensor, dtype=dtype, device=device)
        make_randn = partial(torch.randn, dtype=dtype, device=device)
        b, n, k = shape
        for left, uni, expand_a, tr_a, conj_a, expand_b, tr_b, conj_b in product((True, False), repeat=8):
            # expand means that we generate a batch of matrices with a stride of zero in the batch dimension
            if (conj_a or conj_b) and not dtype.is_complex:
                continue
            # We just expand on the batch size
            if (expand_a or expand_b) and b == 1:
                continue

            size_a = (b, n, n) if left else (b, k, k)
            size_b = (b, n, k) if not tr_b else (b, k, n)

            # If expand_a or expand_b, we'll expand them to the correct size later
            if b == 1 or expand_a:
                size_a = size_a[1:]
            if b == 1 or expand_b:
                size_b = size_b[1:]

            if well_conditioned:
                PLU = torch.lu_unpack(*torch.lu(make_randn(*size_a)))
                if uni:
                    # A = L from PLU
                    A = PLU[1].transpose(-2, -1).contiguous()
                else:
                    # A = U from PLU
                    A = PLU[2].contiguous()
            else:
                A = make_arg(size_a)
                A.triu_()

            diag = A.diagonal(0, -2, -1)
            if uni:
                diag.fill_(1.)
            else:
                diag[diag.abs() < 1e-6] = 1.

            B = make_arg(size_b)

            if tr_a:
                A.transpose_(-2, -1)
            if tr_b:
                B.transpose_(-2, -1)
            if conj_a:
                A = A.conj()
            if conj_b:
                B = B.conj()
            if expand_a:
                A = A.expand(b, *size_a)
            if expand_b:
                B = B.expand(b, n, k)
            yield A, B, left, not tr_a, uni

    def _test_linalg_solve_triangular(self, A, B, upper, left, uni):
        X = torch.linalg.solve_triangular(A, B, upper=upper, left=left, unitriangular=uni)
        if left:
            self.assertEqual(A @ X, B)
        else:
            self.assertEqual(X @ A, B)
        out = B
        # B may be expanded
        if not B.is_contiguous() and not B.transpose(-2, -1).is_contiguous():
            out = B.clone()
        torch.linalg.solve_triangular(A, B, upper=upper, left=left, unitriangular=uni, out=out)
        self.assertEqual(X, out)

    @dtypes(*floating_and_complex_types())
    @precisionOverride({torch.float32: 1e-1, torch.complex64: 1e-1,
                        torch.float64: 1e-8, torch.complex128: 1e-8})
    def test_linalg_solve_triangular(self, device, dtype):
        # This exercises the API + BLAS CPU + batched cuBLAS
        ks = (3, 1, 0)
        ns = (5, 0)
        bs = (1, 2, 0)

        gen_inputs = self._gen_shape_inputs_linalg_triangular_solve
        for b, n, k in product(bs, ns, ks):
            for A, B, left, upper, uni in gen_inputs((b, n, k), dtype, device):
                self._test_linalg_solve_triangular(A, B, upper, left, uni)

    @onlyCUDA
    @skipCUDAIfNoMagma  # Magma needed for the PLU decomposition
    @skipCUDAIfRocm  # There is a memory access bug in rocBLAS in the (non-batched) solve_triangular
    @skipCUDAVersionIn([(11, 3), (11, 5)])  # Tracked in https://github.com/pytorch/pytorch/issues/70111
    @dtypes(*floating_and_complex_types())
    @precisionOverride({torch.float32: 1e-2, torch.complex64: 1e-2,
                        torch.float64: 1e-8, torch.complex128: 1e-8})
    def test_linalg_solve_triangular_large(self, device, dtype):
        # Exercises magma and cublas
        magma = (9, 513, 1)
        iterative_cublas = (2, 64, 1)

        gen_inputs = self._gen_shape_inputs_linalg_triangular_solve
        for shape in (magma, iterative_cublas):
            for A, B, left, upper, uni in gen_inputs(shape, dtype, device, well_conditioned=True):
                self._test_linalg_solve_triangular(A, B, upper, left, uni)

    @dtypes(*floating_and_complex_types())
    @precisionOverride({torch.float32: 1e-2, torch.complex64: 1e-2,
                        torch.float64: 1e-8, torch.complex128: 1e-8})
    def test_linalg_solve_triangular_broadcasting(self, device, dtype):
        make_arg = partial(make_tensor, dtype=dtype, device=device)

        sizes = (((2, 1, 3, 4, 4), (2, 1, 3, 4, 6)),
                 ((2, 1, 3, 4, 4), (4, 6)),
                 ((4, 4), (2, 1, 3, 4, 2)),
                 ((1, 3, 1, 4, 4), (2, 1, 3, 4, 5)))
        for size_A, size_B in sizes:
            for left, upper, uni in itertools.product([True, False], repeat=3):
                A = make_arg(size_A)
                if upper:
                    A.triu_()
                else:
                    A.tril_()
                diag = A.diagonal(0, -2, -1)
                if uni:
                    diag.fill_(1.)
                else:
                    diag[diag.abs() < 1e-6] = 1.
                B = make_arg(size_B)
                if not left:
                    B.transpose_(-2, -1)

                X = torch.linalg.solve_triangular(A, B, upper=upper, left=left, unitriangular=uni)
                if left:
                    B_other = A @ X
                else:
                    B_other = X @ A

                self.assertEqual(*torch.broadcast_tensors(B, B_other))

    def triangular_solve_test_helper(self, A_dims, b_dims, upper, unitriangular,
                                     device, dtype):
        triangle_function = torch.triu if upper else torch.tril
        b = torch.randn(*b_dims, dtype=dtype, device=device)
        A = torch.randn(*A_dims, dtype=dtype, device=device)
        # create positive definite matrix
        A = torch.matmul(A, A.mT)
        A_triangular = triangle_function(A)
        if unitriangular:
            A_triangular.diagonal(dim1=-2, dim2=-1).fill_(1.)
        return b, A_triangular

    @skipCUDAIfNoMagma
    @skipCPUIfNoLapack
    @dtypes(*floating_and_complex_types())
    @precisionOverride({torch.float32: 1e-3, torch.complex64: 1e-3,
                        torch.float64: 1e-8, torch.complex128: 1e-8})
    def test_triangular_solve(self, device, dtype):
        ks = [0, 1, 3]
        ns = [0, 5]
        for k, n, (upper, unitriangular, transpose) in itertools.product(ks, ns,
                                                                         itertools.product([True, False], repeat=3)):
            b, A = self.triangular_solve_test_helper((n, n), (n, k), upper,
                                                     unitriangular, device, dtype)
            x = torch.triangular_solve(b, A, upper=upper, unitriangular=unitriangular, transpose=transpose)[0]
            if transpose:
                self.assertEqual(b, np.matmul(A.t().cpu(), x.cpu()))
            else:
                self.assertEqual(b, np.matmul(A.cpu(), x.cpu()))

    @skipCPUIfNoLapack
    @skipCUDAIfNoMagma
    @dtypes(*floating_and_complex_types())
    @precisionOverride({torch.float32: 1e-3, torch.complex64: 1e-3,
                        torch.float64: 1e-8, torch.complex128: 1e-8})
    def test_triangular_solve_batched(self, device, dtype):
        def triangular_solve_batch_helper(A_dims, b_dims, upper, unitriangular, transpose):
            b, A = self.triangular_solve_test_helper(A_dims, b_dims, upper,
                                                     unitriangular, device, dtype)
            x_exp_list = []
            for i in range(b_dims[0]):
                x_exp_list.append(torch.triangular_solve(b[i], A[i], upper=upper,
                                                         unitriangular=unitriangular,
                                                         transpose=transpose)[0])
            x_exp = torch.stack(x_exp_list)  # Stacked output
            x_act = torch.triangular_solve(b, A, upper=upper,
                                           unitriangular=unitriangular,
                                           transpose=transpose)[0]  # Actual output
            self.assertEqual(x_act, x_exp)  # Equality check
            if transpose:
                A = A.mT

            Ax = np.matmul(A.cpu(), x_act.cpu())
            self.assertEqual(b, Ax)

        def triangular_solve_zero_batch_helper(A_dims, b_dims, upper, unitriangular, transpose):
            b, A = self.triangular_solve_test_helper(A_dims, b_dims, upper,
                                                     unitriangular, device, dtype)
            x = torch.triangular_solve(b, A, upper=upper,
                                       unitriangular=unitriangular,
                                       transpose=transpose)[0]
            self.assertTrue(x.shape == b.shape)

        for upper, unitriangular, transpose in itertools.product([True, False], repeat=3):
            batchsize = 3
            triangular_solve_batch_helper((batchsize, 5, 5), (batchsize, 5, 10),
                                          upper, unitriangular, transpose)

            # test empty input
            triangular_solve_batch_helper((batchsize, 0, 0), (batchsize, 0, 10),
                                          upper, unitriangular, transpose)
            triangular_solve_batch_helper((batchsize, 0, 0), (batchsize, 0, 0),
                                          upper, unitriangular, transpose)

            # test zero batch case
            batchsize = 0
            triangular_solve_zero_batch_helper((batchsize, 5, 5), (batchsize, 5, 10),
                                               upper, unitriangular, transpose)


    @slowTest
    @skipCUDAIfNoMagma
    @skipCPUIfNoLapack
    @dtypes(*floating_and_complex_types())
    @precisionOverride({torch.float32: 1e-3, torch.complex64: 1e-3,
                        torch.float64: 1e-8, torch.complex128: 1e-8})
    def test_triangular_solve_batched_many_batches(self, device, dtype):
        for upper, transpose, unitriangular in itertools.product([True, False], repeat=3):
            # test batched A case
            b, A = self.triangular_solve_test_helper((256, 256, 5, 5), (5, 1),
                                                     upper, unitriangular, device, dtype)
            x, _ = torch.triangular_solve(b, A,
                                          upper=upper, transpose=transpose, unitriangular=unitriangular)
            if transpose:
                A = A.mT

            Ax = torch.matmul(A, x)

            rtol = 1e-2 if dtype in [torch.float32, torch.complex64] else self.precision
            self.assertEqual(Ax, b.expand_as(Ax), atol=self.precision, rtol=rtol)

            # test batched b case
            b, A = self.triangular_solve_test_helper((3, 3), (512, 512, 3, 1),
                                                     upper, unitriangular, device, dtype)
            x, _ = torch.triangular_solve(b, A, upper=upper, transpose=transpose,
                                          unitriangular=unitriangular)
            if transpose:
                A = A.mT

            self.assertEqual(torch.matmul(A, x), b)

    @skipCUDAIfNoMagma
    @skipCPUIfNoLapack
    @unittest.skipIf(not TEST_SCIPY, "SciPy not found")
    @dtypes(*floating_and_complex_types())
    def test_triangular_solve_batched_broadcasting(self, device, dtype):
        from scipy.linalg import solve_triangular as tri_solve

        def scipy_tri_solve_batched(A, B, upper, trans, diag):
            batch_dims_A, batch_dims_B = A.shape[:-2], B.shape[:-2]
            single_dim_A, single_dim_B = A.shape[-2:], B.shape[-2:]
            expand_dims = tuple(torch._C._infer_size(torch.Size(batch_dims_A),
                                                     torch.Size(batch_dims_B)))
            expand_A = np.broadcast_to(A, expand_dims + single_dim_A)
            expand_B = np.broadcast_to(B, expand_dims + single_dim_B)
            flat_A = expand_A.reshape((-1,) + single_dim_A)
            flat_B = expand_B.reshape((-1,) + single_dim_B)
            flat_X = np.vstack([tri_solve(a, b, lower=(not upper), trans=int(trans), unit_diagonal=diag)
                                for a, b in zip(flat_A, flat_B)])
            return flat_X.reshape(expand_B.shape)

        def run_test(A_dims, b_dims, device, upper, transpose, unitriangular):
            b, A = self.triangular_solve_test_helper(A_dims, b_dims, upper,
                                                     unitriangular, device, dtype)
            x_exp = torch.as_tensor(scipy_tri_solve_batched(A.cpu().numpy(), b.cpu().numpy(),
                                                            upper, transpose, unitriangular))
            x = torch.triangular_solve(b, A, upper=upper, transpose=transpose, unitriangular=unitriangular)[0]

            self.assertEqual(x, x_exp.to(device))

        for upper, transpose, unitriangular in itertools.product([True, False], repeat=3):
            # test against scipy.linalg.solve_triangular
            run_test((2, 1, 3, 4, 4), (2, 1, 3, 4, 6), device, upper, transpose, unitriangular)  # no broadcasting
            run_test((2, 1, 3, 4, 4), (4, 6), device, upper, transpose, unitriangular)  # broadcasting b
            run_test((4, 4), (2, 1, 3, 4, 2), device, upper, transpose, unitriangular)  # broadcasting A
            run_test((1, 3, 1, 4, 4), (2, 1, 3, 4, 5), device, upper, transpose, unitriangular)  # broadcasting A & b

    @skipCUDAIfNoMagma
    @skipCPUIfNoLapack
    @dtypes(*floating_and_complex_types())
    def test_triangular_solve_out_errors_and_warnings(self, device, dtype):
        # dtypes should be safely castable
        a = torch.eye(2, dtype=dtype, device=device)
        b = torch.randn(2, 1, dtype=dtype, device=device)
        out = torch.empty_like(b).to(torch.int)
        clone_a = torch.empty_like(a)
        with self.assertRaisesRegex(RuntimeError, "Expected out tensor to have dtype"):
            torch.triangular_solve(b, a, out=(out, clone_a))

        out = torch.empty_like(b)
        clone_a = clone_a.to(torch.int)
        with self.assertRaisesRegex(RuntimeError, "Expected out tensor to have dtype"):
            torch.triangular_solve(b, a, out=(out, clone_a))

        # device should match
        if torch.cuda.is_available():
            wrong_device = 'cpu' if self.device_type != 'cpu' else 'cuda'
            out = torch.empty(0, dtype=dtype, device=wrong_device)
            clone_a = torch.empty_like(a)
            with self.assertRaisesRegex(RuntimeError, "tensors to be on the same device"):
                torch.triangular_solve(b, a, out=(out, clone_a))
            out = torch.empty(0, dtype=dtype, device=device)
            clone_a = torch.empty_like(a).to(wrong_device)
            with self.assertRaisesRegex(RuntimeError, "tensors to be on the same device"):
                torch.triangular_solve(b, a, out=(out, clone_a))

        # Trigger the WARN_ONCE deprecation error
        torch.triangular_solve(b, a)

        # if out tensor with wrong shape is passed a warning is given
        with warnings.catch_warnings(record=True) as w:
            out = torch.empty(1, dtype=dtype, device=device)
            clone_a = torch.empty(1, dtype=dtype, device=device)
            # Trigger warning
            torch.triangular_solve(b, a, out=(out, clone_a))
            # Check warning occurs
            self.assertEqual(len(w), 2)
            self.assertTrue("An output with one or more elements was resized" in str(w[0].message))
            self.assertTrue("An output with one or more elements was resized" in str(w[1].message))

    def check_single_matmul(self, x, y, shape):
        a = np.array(x, copy=False)
        b = np.array(y, copy=False)
        expected = np.matmul(a, b)

        ans = torch.matmul(x, y)
        self.assertTrue(ans.is_contiguous())
        self.assertTrue(np.array_equal(ans, expected))

        out = torch.zeros(*shape, dtype=torch.int64).to(x.device)
        ans = torch.matmul(x, y, out=out)
        self.assertIs(ans, out)
        self.assertTrue(ans.is_contiguous())
        self.assertTrue(np.array_equal(ans, expected))

    # TODO: update to run on CUDA, too
    @onlyCPU
    def test_matmul_small_brute_force_1d_Nd(self, device):
        # Issue #20452: range(0, 10) does not work.
        n = 1
        for m in range(1, 8):
            for p in range(1, 8):
                for o in range(1, 5):
                    # 1d, 3d, inner dimensions C
                    x = torch.arange(m, device=device)
                    y = torch.arange(o * m * p, device=device).reshape(o, m, p)
                    self.check_single_matmul(x, y, (o, n, p))

                    # 1d, 3d, inner dimensions Fortran
                    x = torch.arange(m, device=device)
                    y = torch.arange(o * p * m, device=device).reshape(o, p, m).mT
                    self.check_single_matmul(x, y, (o, n, p))

                    # 1d, 3d, inner dimensions non-contiguous
                    x = torch.arange(2 * m, device=device)[::2]
                    y = torch.arange(o * m * 2 * p, device=device).reshape(o, m, 2 * p)[:, :, ::2]
                    self.check_single_matmul(x, y, (o, n, p))

                    for r in range(1, 5):
                        # 1d, 4d, inner dimensions C
                        x = torch.arange(m)
                        y = torch.arange(r * o * m * p, device=device).reshape(r, o, m, p)
                        self.check_single_matmul(x, y, (r, o, n, p))

                        # 1d, 4d, inner dimensions Fortran
                        x = torch.arange(m)
                        y = torch.arange(r * o * p * m, device=device).reshape(r, o, p, m).mT
                        self.check_single_matmul(x, y, (r, o, n, p))

                        # 1d, 4d, inner dimensions non-contiguous
                        x = torch.arange(2 * m, device=device)[::2]
                        y = torch.arange(r * o * m * 2 * p, device=device).reshape(r, o, m, 2 * p)[:, :, :, ::2]
                        self.check_single_matmul(x, y, (r, o, n, p))

    # TODO: update to run on CUDA, too
    @onlyCPU
    def test_matmul_small_brute_force_2d_Nd(self, device):
        # Issue #20452: range(0, 10) does not work.
        for n in range(1, 5):
            for m in range(1, 5):
                for p in range(1, 5):
                    for o in range(1, 3):
                        # 2d, 3d, inner dimensions C
                        x = torch.arange(n * m, device=device).reshape(n, m)
                        y = torch.arange(o * m * p, device=device).reshape(o, m, p)
                        self.check_single_matmul(x, y, (o, n, p))

                        # 2d, 3d, inner dimensions Fortran
                        x = torch.arange(m * n, device=device).reshape(m, n).mT
                        y = torch.arange(o * p * m, device=device).reshape(o, p, m).mT
                        self.check_single_matmul(x, y, (o, n, p))

                        # 2d, 3d, inner dimensions non-contiguous
                        x = torch.arange(n * 2 * m, device=device).reshape(n, 2 * m)[:, ::2]
                        y = torch.arange(o * m * 2 * p, device=device).reshape(o, m, 2 * p)[:, :, ::2]
                        self.check_single_matmul(x, y, (o, n, p))

                        for r in range(1, 2):
                            # 2d, 4d, inner dimensions C
                            x = torch.arange(n * m, device=device).reshape(n, m)
                            y = torch.arange(r * o * m * p, device=device).reshape(r, o, m, p)
                            self.check_single_matmul(x, y, (r, o, n, p))

                            # 2d, 4d, inner dimensions Fortran
                            x = torch.arange(m * n, device=device).reshape(m, n).mT
                            y = torch.arange(r * o * p * m, device=device).reshape(r, o, p, m).mT
                            self.check_single_matmul(x, y, (r, o, n, p))

                            # 2d, 4d, inner dimensions non-contiguous
                            x = torch.arange(n * 2 * m, device=device).reshape(n, 2 * m)[:, ::2]
                            y = torch.arange(r * o * m * 2 * p, device=device).reshape(r, o, m, 2 * p)[:, :, :, ::2]
                            self.check_single_matmul(x, y, (r, o, n, p))

    def test_linear_algebra_scalar_raises(self, device) -> None:
        m = torch.randn(5, 5, device=device)
        v = torch.randn(5, device=device)
        s = torch.tensor(7, device=device)
        self.assertRaises(RuntimeError, lambda: torch.mv(m, s))
        self.assertRaises(RuntimeError, lambda: torch.addmv(v, m, s))

    @dtypes(torch.float32, torch.complex64)
    def test_cross(self, device, dtype):
        x = torch.rand(100, 3, 100, dtype=dtype, device=device)
        y = torch.rand(100, 3, 100, dtype=dtype, device=device)
        res1 = torch.cross(x, y)
        res2 = torch.tensor((), dtype=dtype, device=device)
        torch.cross(x, y, out=res2)
        self.assertEqual(res1, res2)

    @dtypes(torch.float32, torch.complex64)
    def test_linalg_cross(self, device, dtype):
        x = torch.rand(100, 3, 100, dtype=dtype, device=device)
        y = torch.rand(100, 3, 100, dtype=dtype, device=device)
        res1 = torch.linalg.cross(x, y, dim=1)
        res2 = torch.tensor((), dtype=dtype, device=device)
        torch.linalg.cross(x, y, dim=1, out=res2)
        self.assertEqual(res1, res2)

        # test for broadcastable inputs
        x = torch.rand(1, 3, 2, dtype=dtype, device=device)
        y = torch.rand(4, 3, 1, dtype=dtype, device=device)
        res1 = torch.linalg.cross(x, y, dim=1)
        res2 = torch.tensor((), dtype=dtype, device=device)
        torch.linalg.cross(x, y, dim=1, out=res2)
        self.assertEqual(res1, res2)

        # non contiguous case 1
        x = torch.rand((4, 4, 4, 3), dtype=dtype,
                       device=device).contiguous(memory_format=torch.channels_last)  # non-contiguous
        y = torch.rand((4, 4, 4, 3), dtype=dtype,
                       device=device).contiguous(memory_format=torch.channels_last)  # non-contiguous
        np_expected_ref = np.cross(x.cpu().numpy(), y.cpu().numpy(), axis=-1)
        res = torch.linalg.cross(x, y, dim=-1)
        # numpy reference compared to torch result
        self.assertEqual(res.cpu().numpy(), np_expected_ref)

        # non contiguous case 2
        x = torch.rand(1, 3, 2, dtype=dtype, device=device)  # contiguous
        y = torch.rand(1, 3, 4, dtype=dtype, device=device).permute(2, 1, 0)  # non-contiguous
        np_expected_ref = np.cross(x.cpu().numpy(), y.cpu().numpy(), axis=1)
        res = torch.linalg.cross(x, y, dim=1)
        # numpy reference compared to torch result
        self.assertEqual(res.cpu().numpy(), np_expected_ref)

        # non contiguous case 3
        x = torch.rand(2, 3, 1, dtype=dtype, device=device).permute(2, 1, 0)  # non-contiguous
        y = torch.rand(1, 3, 4, dtype=dtype, device=device).permute(2, 1, 0)  # non-contiguous
        np_expected_ref = np.cross(x.cpu().numpy(), y.cpu().numpy(), axis=1)
        res = torch.linalg.cross(x, y, dim=1)
        # numpy reference compared to torch result
        self.assertEqual(res.cpu().numpy(), np_expected_ref)

        # non contiguous case 4
        x = torch.randn(12, 3, device=device, dtype=dtype)[::2, :]  # non-contiguous
        y = torch.randn(18, 3, device=device, dtype=dtype)[::3, :]  # non-contiguous
        np_expected_ref = np.cross(x.cpu().numpy(), y.cpu().numpy(), axis=1)
        res = torch.linalg.cross(x, y, dim=1)
        # numpy reference compared to torch result
        self.assertEqual(res.cpu().numpy(), np_expected_ref)

        # non contiguous case 5
        x = torch.randn(1, device=device, dtype=dtype)  # contiguous
        y = torch.randn(6, device=device, dtype=dtype)[::2]  # non-contiguous
        np_expected_ref = np.cross(x.expand(3).cpu().numpy(), y.cpu().numpy())
        res = torch.linalg.cross(x, y)
        # numpy reference compared to torch result
        self.assertEqual(res.cpu().numpy(), np_expected_ref)

    @dtypes(torch.float32, torch.complex64)
    def test_cross_with_and_without_dim(self, device, dtype):
        x = torch.rand(100, 3, dtype=dtype, device=device)
        y = torch.rand(100, 3, dtype=dtype, device=device)
        res1 = torch.cross(x, y, dim=1)
        res2 = torch.cross(x, y, dim=-1)
        res3 = torch.cross(x, y)
        self.assertEqual(res1, res2)
        self.assertEqual(res1, res3)

    @dtypes(torch.float32, torch.complex64)
    def test_linalg_cross_with_and_without_dim(self, device, dtype):
        x = torch.rand(100, 3, dtype=dtype, device=device)
        y = torch.rand(100, 3, dtype=dtype, device=device)
        res1 = torch.linalg.cross(x, y, dim=1)
        res2 = torch.linalg.cross(x, y, dim=-1)
        res3 = torch.linalg.cross(x, y)
        self.assertEqual(res1, res2)
        self.assertEqual(res1, res3)

    def test_cross_errors(self, device):
        self.assertRaisesRegex(
            RuntimeError, "must match the size of tensor",
            lambda: torch.cross(torch.rand(100, 3, device=device), torch.rand(100, 3, 10, device=device)))
        self.assertRaisesRegex(
            RuntimeError, "must match the size of tensor",
            lambda: torch.cross(torch.rand(5, 3, device=device), torch.rand(3, 5, device=device)))
        self.assertRaisesRegex(
            RuntimeError, "no dimension of size 3 in input",
            lambda: torch.cross(torch.rand(5, 4, device=device), torch.rand(5, 4, device=device)))
        self.assertRaisesRegex(
            RuntimeError, "dimension 0 does not have size 3",
            lambda: torch.cross(torch.rand(5, 4, 3, device=device), torch.rand(5, 4, 3, device=device), dim=0))
        self.assertRaisesRegex(
            RuntimeError, "dimension -1 does not have size 3",
            lambda: torch.cross(torch.rand(5, 3, 4, device=device), torch.rand(5, 3, 4, device=device), dim=-1))
        self.assertRaisesRegex(
            IndexError, "Dimension out of range",
            lambda: torch.cross(torch.rand(5, 3, 4, device=device), torch.rand(5, 3, 4, device=device), dim=-5))

    def test_linalg_cross_errors(self, device):
        self.assertRaisesRegex(
            RuntimeError, "dimension -1 does not have size 3",
            lambda: torch.linalg.cross(torch.rand(5, 3, 4, device=device), torch.rand(5, 3, 4, device=device)))
        self.assertRaisesRegex(
            RuntimeError, "must match the size of tensor",
            lambda: torch.linalg.cross(torch.rand(100, 3, device=device), torch.rand(100, 3, 10, device=device)))
        self.assertRaisesRegex(
            RuntimeError, "must match the size of tensor",
            lambda: torch.linalg.cross(torch.rand(5, 3, device=device), torch.rand(3, 5, device=device)))
        self.assertRaisesRegex(
            RuntimeError, "dimension 0 does not have size 3",
            lambda: torch.linalg.cross(torch.rand(5, 4, 3, device=device), torch.rand(5, 4, 3, device=device), dim=0))
        self.assertRaisesRegex(
            RuntimeError, "dimension -1 does not have size 3",
            lambda: torch.linalg.cross(torch.rand(5, 3, 4, device=device), torch.rand(5, 3, 4, device=device), dim=-1))
        self.assertRaisesRegex(
            IndexError, "Dimension out of range",
            lambda: torch.linalg.cross(torch.rand(5, 3, 4, device=device), torch.rand(5, 3, 4, device=device), dim=-5))

    def test_renorm(self, device):
        m1 = torch.randn(20, 20, device=device)  # big enough to exercise vectorized path
        res1 = torch.tensor((), device=device)

        def renorm(matrix, value, dim, max_norm):
            m1 = matrix.transpose(dim, 0).contiguous()
            # collapse non-dim dimensions.
            m2 = m1.clone().resize_(m1.size(0), int(math.floor(m1.nelement() / m1.size(0))))
            norms = m2.norm(value, 1, True)
            # clip
            new_norms = norms.clone()
            new_norms[torch.gt(norms, max_norm)] = max_norm
            new_norms.div_(norms.add_(1e-7))
            # renormalize
            m1.mul_(new_norms.expand_as(m1))
            return m1.transpose(dim, 0)

        # note that the axis fed to torch.renorm is different (2~=1)
        maxnorm = m1.norm(2, 1).mean()
        m2 = renorm(m1, 2, 1, maxnorm)
        m1.renorm_(2, 1, maxnorm)
        self.assertEqual(m1, m2, atol=1e-5, rtol=0)
        self.assertEqual(m1.norm(2, 0), m2.norm(2, 0), atol=1e-5, rtol=0)

        m1 = torch.randn(3, 4, 5, device=device)
        m2 = m1.transpose(1, 2).contiguous().clone().resize_(15, 4)
        maxnorm = m2.norm(2, 0).mean()
        m2 = renorm(m2, 2, 1, maxnorm)
        m1.renorm_(2, 1, maxnorm)
        m3 = m1.transpose(1, 2).contiguous().clone().resize_(15, 4)
        self.assertEqual(m3, m2)
        self.assertEqual(m3.norm(2, 0), m2.norm(2, 0))

    @skipCPUIfNoLapack
    @skipCUDAIfNoCusolver
    @dtypes(*floating_and_complex_types())
    def test_ormqr(self, device, dtype):

        def run_test(batch, m, n, fortran_contiguous):
            A = make_tensor((*batch, m, n), dtype=dtype, device=device)
            reflectors, tau = torch.geqrf(A)
            if not fortran_contiguous:
                self.assertTrue(reflectors.mT.is_contiguous())
                reflectors = reflectors.contiguous()

            # Q is of size m x m
            Q, _ = torch.linalg.qr(A, mode='complete')
            C_right = make_tensor((*batch, m, n), dtype=dtype, device=device)
            C_left = make_tensor((*batch, n, m), dtype=dtype, device=device)

            expected = Q @ C_right
            actual = torch.ormqr(reflectors, tau, C_right, left=True, transpose=False)
            self.assertEqual(expected, actual)

            expected = C_left @ Q
            actual = torch.ormqr(reflectors, tau, C_left, left=False, transpose=False)
            self.assertEqual(expected, actual)

            expected = Q.mH @ C_right
            actual = torch.ormqr(reflectors, tau, C_right, left=True, transpose=True)
            self.assertEqual(expected, actual)

            expected = C_left @ Q.mH
            actual = torch.ormqr(reflectors, tau, C_left, left=False, transpose=True)
            self.assertEqual(expected, actual)

            # if tau is all zeros then the implicit matrix Q is the identity matrix
            # so the actual result should be C_right in this case
            zero_tau = torch.zeros_like(tau)
            actual = torch.ormqr(reflectors, zero_tau, C_right, left=True, transpose=False)
            self.assertEqual(C_right, actual)

        batches = [(), (0, ), (2, ), (2, 1)]
        ns = [5, 2, 0]
        for batch, (m, n), fortran_contiguous in product(batches, product(ns, ns), [True, False]):
            run_test(batch, m, n, fortran_contiguous)

    @skipCPUIfNoLapack
    @skipCUDAIfNoCusolver
    @dtypes(*floating_and_complex_types())
    def test_ormqr_errors_and_warnings(self, device, dtype):
        test_cases = [
            # input1 size, input2 size, input3 size, error regex
            ((10,), (2,), (2,), r"input must have at least 2 dimensions"),
            ((2, 2), (2,), (2,), r"other must have at least 2 dimensions"),
            ((10, 6), (20,), (10, 6), r"other.shape\[-2\] must be greater than or equal to tau.shape\[-1\]"),
            ((6, 6), (5,), (5, 5), r"other.shape\[-2\] must be equal to input.shape\[-2\]"),
            ((1, 2, 2), (2, 2), (1, 2, 2), r"batch dimensions of tau to be equal to input.shape\[:-2\]"),
            ((1, 2, 2), (1, 2), (2, 2, 2), r"batch dimensions of other to be equal to input.shape\[:-2\]"),
        ]
        for a_size, tau_size, c_size, error_regex in test_cases:
            a = make_tensor(a_size, dtype=dtype, device=device)
            tau = make_tensor(tau_size, dtype=dtype, device=device)
            c = make_tensor(c_size, dtype=dtype, device=device)
            with self.assertRaisesRegex(RuntimeError, error_regex):
                torch.ormqr(a, tau, c)

    def test_blas_empty(self, device):
        def fn(torchfn, *args, test_out=False, **kwargs):
            def call_torch_fn(*args, **kwargs):
                return torchfn(*tuple(torch.randn(shape, device=device) if isinstance(shape, tuple) else shape
                                      for shape in args), **kwargs)
            result = call_torch_fn(*args, **kwargs)
            if not test_out:
                return result
            else:
                out = torch.full_like(result, math.nan)
                out1 = call_torch_fn(*args, **kwargs, out=out)
                return out

        # mm, addmm
        self.assertEqual((0, 0), fn(torch.mm, (0, 0), (0, 0)).shape)
        self.assertEqual((0, 5), fn(torch.mm, (0, 0), (0, 5)).shape)
        self.assertEqual((5, 0), fn(torch.mm, (5, 0), (0, 0)).shape)
        self.assertEqual((3, 0), fn(torch.mm, (3, 2), (2, 0)).shape)
        self.assertEqual(torch.zeros((5, 6), device=device), fn(torch.mm, (5, 0), (0, 6)))
        self.assertEqual(torch.zeros((5, 6), device=device), fn(torch.mm, (5, 0), (0, 6), test_out=True))

        self.assertEqual((0, 0), fn(torch.addmm, (0, 0), (0, 0), (0, 0)).shape)
        self.assertEqual((0, 1), fn(torch.addmm, (1, ), (0, 17), (17, 1)).shape)
        t = torch.randn((5, 6), device=device)
        self.assertEqual(t, fn(torch.addmm, t, (5, 0), (0, 6)))
        self.assertEqual(t, fn(torch.addmm, t, (5, 0), (0, 6), test_out=True))

        # mv, addmv
        self.assertEqual((0,), fn(torch.mv, (0, 0), (0,)).shape)
        self.assertEqual((0,), fn(torch.mv, (0, 2), (2,)).shape)
        self.assertEqual(torch.zeros((3,), device=device), fn(torch.mv, (3, 0), (0,)))
        self.assertEqual(torch.zeros((3,), device=device), fn(torch.mv, (3, 0), (0,), test_out=True))

        self.assertEqual((0,), fn(torch.addmv, (0,), (0, 0), (0,)).shape)
        t = torch.randn((3,), device=device)
        self.assertEqual(t, fn(torch.addmv, t, (3, 0), (0,)))
        self.assertEqual(t, fn(torch.addmv, t, (3, 0), (0,), test_out=True))

        # bmm, baddbmm
        self.assertEqual((0, 0, 0), fn(torch.bmm, (0, 0, 0), (0, 0, 0)).shape)
        self.assertEqual((3, 0, 5), fn(torch.bmm, (3, 0, 0), (3, 0, 5)).shape)
        self.assertEqual((0, 5, 6), fn(torch.bmm, (0, 5, 0), (0, 0, 6)).shape)
        self.assertEqual(torch.zeros((3, 5, 6), device=device), fn(torch.bmm, (3, 5, 0), (3, 0, 6)))
        self.assertEqual(torch.zeros((3, 5, 6), device=device), fn(torch.bmm, (3, 5, 0), (3, 0, 6), test_out=True))

        self.assertEqual((0, 0, 0), fn(torch.baddbmm, (0, 0, 0), (0, 0, 0), (0, 0, 0)).shape)
        self.assertEqual((3, 0, 5), fn(torch.baddbmm, (3, 0, 5), (3, 0, 0), (3, 0, 5)).shape)
        self.assertEqual((0, 5, 6), fn(torch.baddbmm, (0, 5, 6), (0, 5, 0), (0, 0, 6)).shape)
        self.assertEqual((3, 5, 6), fn(torch.baddbmm, (3, 5, 6), (3, 5, 0), (3, 0, 6)).shape)
        c = torch.arange(30, dtype=torch.float32, device=device).reshape(3, 2, 5)
        self.assertEqual(-2 * c, fn(torch.baddbmm, c, (3, 2, 0), (3, 0, 5), beta=-2))  # Issue #33467
        self.assertEqual(-2 * c, fn(torch.baddbmm, c, (3, 2, 0), (3, 0, 5), beta=-2, test_out=True))  # Issue #33467

        # addbmm
        self.assertEqual((0, 0), fn(torch.addbmm, (0, 0), (0, 0, 0), (0, 0, 0)).shape)
        self.assertEqual((0, 5), fn(torch.addbmm, (0, 5), (3, 0, 0), (3, 0, 5)).shape)
        t = torch.randn((5, 6), device=device)
        self.assertEqual(t, fn(torch.addbmm, t, (0, 5, 0), (0, 0, 6)))
        self.assertEqual(t, fn(torch.addbmm, t, (0, 5, 0), (0, 0, 6), test_out=True))

        # matmul
        self.assertEqual(torch.tensor(0., device=device), fn(torch.matmul, (0,), (0,)))
        self.assertEqual(torch.tensor(0., device=device), fn(torch.matmul, (0,), (0,), test_out=True))
        self.assertEqual((0, 0), fn(torch.matmul, (0, 0), (0, 0)).shape)
        self.assertEqual((0, 0, 0), fn(torch.matmul, (0, 0, 0), (0, 0, 0)).shape)
        self.assertEqual((5, 0, 0), fn(torch.matmul, (5, 0, 0), (5, 0, 0)).shape)
        self.assertEqual(torch.zeros((5, 3, 4), device=device), fn(torch.matmul, (5, 3, 0), (5, 0, 4)))
        self.assertEqual(torch.zeros((5, 3, 4), device=device), fn(torch.matmul, (5, 3, 0), (5, 0, 4), test_out=True))

        # dot
        self.assertEqual(torch.tensor(0., device=device), fn(torch.dot, (0,), (0,)))
        self.assertEqual(torch.tensor(0., device=device), fn(torch.dot, (0,), (0,), test_out=True))

        if torch._C.has_lapack:
            # lu
            A_LU, pivots = fn(torch.lu, (0, 5, 5))
            self.assertEqual([(0, 5, 5), (0, 5)], [A_LU.shape, pivots.shape])
            A_LU, pivots = fn(torch.lu, (0, 0, 0))
            self.assertEqual([(0, 0, 0), (0, 0)], [A_LU.shape, pivots.shape])
            A_LU, pivots = fn(torch.lu, (2, 0, 0))
            self.assertEqual([(2, 0, 0), (2, 0)], [A_LU.shape, pivots.shape])

    @dtypesIfCUDA(torch.cfloat, torch.cdouble,
                  *get_all_fp_dtypes(include_half=not CUDA9, include_bfloat16=(CUDA11OrLater and SM53OrLater)))
    @dtypes(*(set(get_all_dtypes()) - {torch.half, torch.bool}))
    def test_blas_alpha_beta_empty(self, device, dtype):
        # This test is disabled on CUDA 9 due to:
        # See: https://github.com/pytorch/pytorch/issues/31006
        if dtype is torch.bfloat16 and self.device_type == 'xla':
            # TODO (@zasdfgbnm): this causes the following error on test
            # TestTorchDeviceTypeXLA.test_blas_alpha_beta_empty_xla_bfloat16:
            #
            #   RuntimeError: _th_equal not supported on CPUType for BFloat16
            return
        # ensure beta is respected
        value = 11
        input = torch.full((2,), value, dtype=dtype, device=device)
        mat = torch.ones((2, 0), dtype=dtype, device=device)
        vec = torch.ones((0,), dtype=dtype, device=device)
        out = torch.empty((2,), dtype=dtype, device=device)
        if dtype.is_complex:
            alpha = 6 + 7j
            beta = 3 + 4j
        else:
            alpha = 6
            beta = 3
        self.assertEqual(torch.full((2,), beta * value, dtype=dtype, device=device),
                         torch.addmv(input=input, mat=mat, vec=vec, alpha=alpha, beta=beta))
        self.assertEqual(torch.full((2,), beta * value, dtype=dtype, device=device),
                         torch.addmv(input=input, mat=mat, vec=vec, alpha=alpha, beta=beta, out=out))

        # torch.addmm
        input = torch.full((2, 3), value, dtype=dtype, device=device)
        mat2 = torch.ones((0, 3), dtype=dtype, device=device)
        out = torch.empty((2, 3), dtype=dtype, device=device)
        self.assertEqual(torch.full((2, 3), beta * value, dtype=dtype, device=device),
                         torch.addmm(input=input, mat1=mat, mat2=mat2, alpha=alpha, beta=beta))
        self.assertEqual(torch.full((2, 3), beta * value, dtype=dtype, device=device),
                         torch.addmm(input=input, mat1=mat, mat2=mat2, alpha=alpha, beta=beta, out=out))

    @dtypes(*(get_all_complex_dtypes() + get_all_fp_dtypes()))
    def test_blas_nan_out(self, device, dtype):
        # These functions should work correctly with NaN filled outputs,
        # but need special handling, see [NOTE: cpu_zero]
        b = 3
        n = 5
        m = 7
        p = 11

        # torch.mv
        nm = torch.randn((m, n), device=device).t()
        _m = torch.randn((), device=device).expand(m)
        _m_out = torch.full((m,), float('nan'), device=device)
        self.assertEqual(torch.mv(nm, _m), torch.mv(nm, _m, out=_m_out))
        self.assertEqual(0, torch.isnan(torch.mv(nm, _m)).sum())

        # torch.mm
        mp = torch.randn((p, m), device=device).t()
        np_out = torch.full((n, p), float('nan'), device=device)
        self.assertEqual(torch.mm(nm, mp), torch.mm(nm, mp, out=np_out))

        # torch.bmm
        bnm = torch.randn((b, m, n), device=device).transpose(1, 2)
        bmp = torch.randn((b, p, m), device=device).transpose(1, 2)
        bnp_out = torch.full((b, n, p), float('nan'), device=device)
        self.assertEqual(torch.bmm(bnm, bmp), torch.bmm(bnm, bmp, out=bnp_out))

    @onlyCPU  # not supported by CUBLAS
    def test_blas_mv_large_input(self, device):
        # This would previously fail if the allocated output had NaNs, see:
        # https://github.com/pytorch/pytorch/issues/31663 and [NOTE: cpu_zero]
        n = 3000
        m = 200

        nm = torch.randn((m, n), device=device).t()
        _m = torch.randn((), device=device).expand(m)
        _m_out = torch.full((m,), 0., device=device)

        self.assertEqual(torch.mv(nm, _m), torch.mv(nm, _m, out=_m_out))

    @onlyCPU
    def test_renorm_ps(self, device):
        # full reduction
        x = torch.randn(5, 5)
        xn = x.numpy()
        for p in [1, 2, 3, 4, inf]:
            res = x.renorm(p, 1, 1)
            expected = x / x.norm(p, 0, keepdim=True).clamp(min=1)
            self.assertEqual(res, expected, msg="renorm failed for {}-norm".format(p))

    @skipCPUIfNoLapack
    @skipCUDAIfNoCusolver
    @dtypes(*floating_and_complex_types())
    def test_householder_product(self, device, dtype):
        def generate_reflectors_and_tau(A):
            """
            This function uses numpy.linalg.qr with mode "raw" to extract output of LAPACK's geqrf.
            There is torch.geqrf function but it doesn't work with complex-valued input.
            """
            if A.numel() > 0:
                A_cpu = A.cpu()
                flattened_batch_shape = [-1, *A_cpu.shape[-2:]]
                reflectors = torch.empty_like(A_cpu).view(*flattened_batch_shape)
                tau_shape = [*A_cpu.shape[:-2], A_cpu.shape[-1]]
                tau = torch.empty(tau_shape, dtype=dtype).view(-1, A_cpu.shape[-1])
                for A_i, reflectors_i, tau_i in zip(A_cpu.contiguous().view(*flattened_batch_shape), reflectors, tau):
                    reflectors_tmp, tau_i[:] = map(torch.from_numpy, np.linalg.qr(A_i, mode='raw'))
                    reflectors_i[:] = reflectors_tmp.T
                reflectors = reflectors.view(*A_cpu.shape)
                tau = tau.view(tau_shape)
                return reflectors.to(A.device), tau.to(A.device)

            reflectors = torch.empty_like(A)
            tau = torch.empty(*A.shape[:-2], A.shape[-1], dtype=dtype, device=device)
            return reflectors, tau

        def run_test(shape):
            A = torch.randn(*shape, dtype=dtype, device=device)
            reflectors, tau = generate_reflectors_and_tau(A)
            expected, _ = torch.linalg.qr(A)
            actual = torch.linalg.householder_product(reflectors, tau)
            # torch.linalg.qr does not work correctly for zero batch dimension tensors
            # see https://github.com/pytorch/pytorch/issues/50576
            if (A.numel() > 0):
                self.assertEqual(expected, actual)
            else:
                self.assertTrue(actual.shape == shape)

            # if tau is empty and A is not the result should be a matrix with ones on the diagonal
            if (A.numel() > 0):
                tau_empty = torch.empty(*shape[:-2], 0, dtype=dtype, device=device)
                identity_mat = torch.zeros_like(reflectors)
                identity_mat.diagonal(dim1=-1, dim2=-2)[:] = 1
                actual = torch.linalg.householder_product(reflectors, tau_empty)
                self.assertEqual(actual, identity_mat)

            out = torch.empty_like(A)
            ans = torch.linalg.householder_product(reflectors, tau, out=out)
            self.assertEqual(ans, out)
            if (A.numel() > 0):
                self.assertEqual(expected, out)

        shapes = [(0, 0), (5, 0),  # Empty matrix
                  (5, 5), (5, 3),  # Single matrix
                  (0, 0, 0), (0, 5, 5), (0, 5, 3),  # Zero batch dimension tensors
                  (2, 5, 5), (2, 5, 3),  # 3-dim tensors
                  (2, 1, 5, 5), (2, 1, 5, 3)]  # 4-dim tensors
        for shape in shapes:
            run_test(shape)

    @skipCPUIfNoLapack
    @skipCUDAIfNoCusolver
    def test_householder_product_errors_and_warnings(self, device):
        test_cases = [
            # input1 size, input2 size, error regex
            ((10,), (2,), r"input must have at least 2 dimensions"),
            ((10, 6), (20,), r"input.shape\[-1\] must be greater than or equal to tau.shape\[-1\]"),
            ((6, 10), (5,), r"input.shape\[-2\] must be greater than or equal to input.shape\[-1\]"),
        ]
        for a_size, tau_size, error_regex in test_cases:
            a = torch.rand(*a_size, device=device)
            tau = torch.rand(*tau_size, device=device)
            with self.assertRaisesRegex(RuntimeError, error_regex):
                torch.linalg.householder_product(a, tau)

        # if out tensor with wrong shape is passed a warning is given
        reflectors = torch.randn(3, 3, device=device)
        tau = torch.randn(3, device=device)
        out = torch.empty(2, 3, device=device)
        with warnings.catch_warnings(record=True) as w:
            # Trigger warning
            torch.linalg.householder_product(reflectors, tau, out=out)
            # Check warning occurs
            self.assertEqual(len(w), 1)
            self.assertTrue("An output with one or more elements was resized" in str(w[-1].message))

        # dtypes should be safely castable
        out = torch.empty_like(reflectors).to(torch.int)
        with self.assertRaisesRegex(RuntimeError, "but got result with dtype Int"):
            torch.linalg.householder_product(reflectors, tau, out=out)

        with self.assertRaisesRegex(RuntimeError, "tau dtype Int does not match input dtype"):
            torch.linalg.householder_product(reflectors, tau.to(torch.int))

        if torch.cuda.is_available():
            # device of out and input should match
            wrong_device = 'cpu' if self.device_type != 'cpu' else 'cuda'
            out = torch.empty_like(reflectors).to(wrong_device)
            with self.assertRaisesRegex(RuntimeError, "Expected all tensors to be on the same device"):
                torch.linalg.householder_product(reflectors, tau, out=out)

            # device of tau and input should match
            wrong_device = 'cpu' if self.device_type != 'cpu' else 'cuda'
            tau = tau.to(wrong_device)
            with self.assertRaisesRegex(RuntimeError, "Expected all tensors to be on the same device"):
                torch.linalg.householder_product(reflectors, tau)

    @precisionOverride({torch.float32: 1e-4, torch.complex64: 1e-4})
    @skipCUDAIfNoMagmaAndNoCusolver
    @skipCPUIfNoLapack
    @dtypes(*floating_and_complex_types())
    def test_linalg_lu_factor_and_lu(self, device, dtype):
        # Tests lu, linalg.lu_factor and linalg.lu_factor_ex
        from torch.testing._internal.common_utils import random_matrix

        def run_test(A, pivot, singular, fn):
            k = min(A.shape[-2:])
            batch = A.shape[:-2]
            check_errors = (fn == torch.linalg.lu_factor)
            if singular and check_errors:
                # It may or may not throw as the LU decomposition without pivoting
                # may still succeed for singular matrices
                try:
                    LU, pivots = fn(A, pivot=pivot)
                except RuntimeError:
                    return
            else:
                LU, pivots = fn(A, pivot=pivot)[:2]

            self.assertEqual(LU.size(), A.shape)
            self.assertEqual(pivots.size(), batch + (k,))

            if not pivot:
                self.assertEqual(pivots, torch.arange(1, 1 + k, device=device, dtype=torch.int32).expand(batch + (k, )))

            P, L, U = torch.lu_unpack(LU, pivots)

            self.assertEqual(P @ L @ U, A)

        sizes = ((3, 3), (5, 5), (4, 2), (3, 4), (0, 0), (0, 1), (1, 0))
        batches = ((0,), (2,), (3,), (1, 0), (3, 5))
        # Non pivoting just implemented for CUDA
        pivots = (True, False) if self.device_type == "cuda" else (True,)
        fns = (partial(torch.lu, get_infos=True), torch.linalg.lu_factor, torch.linalg.lu_factor_ex)
        for ms, batch, pivot, singular, fn in itertools.product(sizes, batches, pivots, (True, False), fns):
            m, n = ms
            A = random_matrix(m, n, *batch, singular=singular, dtype=dtype, device=device)
            # Just do one of them on singular matrices
            if A.numel() == 0 and not singular:
                continue
            run_test(A, pivot, singular, fn)

            # Reproducer of a magma bug,
            # see https://bitbucket.org/icl/magma/issues/13/getrf_batched-kernel-produces-nans-on
            # This is also a bug in cuSOLVER < 11.3
            if (dtype == torch.double
               and singular
               and (torch.version.cuda is None or
                    torch.version.cuda.split('.') >= ["11", "3"])):
                A = torch.ones(batch + ms, dtype=dtype, device=device)
                run_test(A, pivot, singular, fn)

        # Info should be positive for rank deficient matrices
        A = torch.ones(5, 3, 3, device=device)
        self.assertTrue((torch.linalg.lu_factor_ex(A, pivot=True).info >= 0).all())

        if self.device_type == 'cpu':
            # Error checking, no pivoting variant on CPU
            with self.assertRaisesRegex(RuntimeError, 'LU without pivoting is not implemented on the CPU'):
                torch.lu(torch.empty(1, 2, 2), pivot=False)

            with self.assertRaisesRegex(RuntimeError, 'LU without pivoting is not implemented on the CPU'):
                torch.linalg.lu_factor(torch.empty(1, 2, 2), pivot=False)

    @skipCPUIfNoLapack
    @skipCUDAIfNoMagma
    @dtypes(torch.float, torch.double, torch.cfloat, torch.cdouble)
    @skipCUDAIfRocm
    @precisionOverride({torch.float: 1e-3})
    def test_lu_unpack(self, device, dtype):
        def run_test(pivot):
            for shape in ((3, 3), (5, 3, 3), (7, 3, 5, 5), (7, 5, 3, 3, 3)):
                a = torch.randn(*shape, dtype=dtype, device=device)
                a_lu, p = torch.lu(a, pivot=pivot)
                p_ref, l_ref, u_ref = torch.lu_unpack(a_lu, p)
                self.assertEqual(p_ref.matmul(l_ref.matmul(u_ref)), a)
            for shape in ((3, 3), (5, 3, 3), (7, 3, 5, 5), (7, 5, 3, 3, 3),
                          (3, 5), (5, 3), (3, 3, 5), (3, 5, 3),
                          (7, 5, 3, 5, 3), (7, 5, 3, 3, 5),
                          # empty tensors
                          (0, 0), (0, 0, 0), (0, 3, 3)
                          ):
                a = make_tensor(shape, dtype=dtype, device=device, low=-0.1, high=+0.1)
                a_lu, p = torch.lu(a, pivot=pivot)
                p_ref, l_ref, u_ref = torch.lu_unpack(a_lu, p)
                self.assertEqual(p_ref.matmul(l_ref.matmul(u_ref)), a)

        run_test(True)

        if self.device_type == 'cuda':
            run_test(False)

    @skipCPUIfNoLapack
    @skipCUDAIfNoMagma
    @dtypes(torch.double)
    def test_lu_unpack_check_input(self, device, dtype):
        x = torch.rand(5, 5, 5, device=device, dtype=dtype)
        lu_data, lu_pivots = torch.lu(x, pivot=True)

        with self.assertRaisesRegex(RuntimeError, "torch.int32 dtype"):
            torch.lu_unpack(lu_data, lu_pivots.long())
        with self.assertRaisesRegex(RuntimeError, "contiguous tensor"):
            torch.lu_unpack(lu_data, lu_pivots.mT)

        # check that onces flags are unset, Nones are returned
        p, l, u = torch.lu_unpack(lu_data, lu_pivots, unpack_data=False)
        self.assertTrue((l == u) and l is None)
        p, l, u = torch.lu_unpack(lu_data, lu_pivots, unpack_pivots=False)
        self.assertTrue(p is None)
        p, l, u = torch.lu_unpack(lu_data, lu_pivots, unpack_data=False, unpack_pivots=False)
        self.assertTrue((p == l == u) and p is None)

    @skipCUDAIfNoMagma
    @skipCPUIfNoLapack
    @dtypes(torch.double)
    @skipCUDAIfRocm
    def test_lobpcg_basic(self, device, dtype):
        self._test_lobpcg_method(device, dtype, 'basic')

    @skipCUDAIfNoMagma
    @skipCPUIfNoLapack
    @dtypes(torch.double)
    @skipCUDAIfRocm
    def test_lobpcg_ortho(self, device, dtype):
        self._test_lobpcg_method(device, dtype, 'ortho')

    def _test_lobpcg_method(self, device, dtype, method):
        from torch.testing._internal.common_utils import random_symmetric_pd_matrix, random_sparse_pd_matrix
        from torch._linalg_utils import matmul, qform
        from torch._lobpcg import lobpcg

        def test_tracker(worker):
            k = worker.iparams['k']
            nc = worker.ivars['converged_count']
            if k <= nc:
                tol = worker.fparams['tol']
                rerr = worker.tvars['rerr']
                X = worker.X
                E = worker.E
                B = worker.B
                A = worker.A
                dtype = X.dtype
                device = X.device

                # Check convergence
                self.assertLessEqual(rerr[:k].max(), tol)

                # Check B-orthogonality
                I = torch.eye(k, k, dtype=dtype, device=device)
                self.assertEqual(qform(B, X[:, :k]), I)

                # Check block equation
                self.assertEqual(qform(A, X[:, :k]) / E[:k], I, atol=0.2, rtol=0)

        orig_lobpcg = lobpcg

        def lobpcg(*args, **kwargs):
            kwargs['tracker'] = test_tracker
            kwargs['niter'] = 1000
            kwargs['method'] = method
            kwargs['tol'] = 1e-8
            return orig_lobpcg(*args, **kwargs)
        prec = 5e-4

        # check dense input
        mm = torch.matmul
        for batches in [(), (2,), (2, 3)]:
            for m, n, k in [
                    (9, 3, 1),
                    (9, 3, 2),
                    (9, 2, 2),
                    (100, 15, 5),
            ]:
                # skip tests that are known to fail with the basic
                # LOBPCG method due to calling cholesky on singular
                # input
                if method == 'basic' and (m, n, k) in [(9, 2, 2), (100, 15, 5)]:
                    continue
                A = random_symmetric_pd_matrix(m, *batches, device=device, dtype=dtype)
                B = random_symmetric_pd_matrix(m, *batches, device=device, dtype=dtype)

                # classical eigenvalue problem, smallest eigenvalues
                E, V = lobpcg(A, k=k, n=n, largest=False)
                self.assertEqual(E.shape, batches + (k,))
                self.assertEqual(V.shape, batches + (m, k))
                self.assertEqual(matmul(A, V), mm(V, E.diag_embed()), atol=prec, rtol=0)
                e = torch.symeig(A)[0]
                e_smallest = e[..., :k]
                self.assertEqual(E, e_smallest)

                # classical eigenvalue problem, largest eigenvalues
                E, V = lobpcg(A, k=k, n=n, largest=True)
                e_largest, _ = torch.sort(e[..., -k:], descending=True)
                self.assertEqual(E, e_largest, atol=prec, rtol=0)
                self.assertEqual(matmul(A, V), mm(V, E.diag_embed()), atol=prec, rtol=0)

                # generalized eigenvalue problem, smallest eigenvalues
                E, V = lobpcg(A, B=B, k=k, n=n, largest=False)
                self.assertEqual(matmul(A, V), mm(matmul(B, V), E.diag_embed()), atol=prec, rtol=0)

                # generalized eigenvalue problem, largest eigenvalues
                E, V = lobpcg(A, B=B, k=k, n=n, largest=True)
                self.assertEqual(matmul(A, V) / E.max(), mm(matmul(B, V), (E / E.max()).diag_embed()),
                                 atol=prec, rtol=0)

        # check sparse input
        for m, n, k, density in [
                (5, 1, 1, 0.8),
                (9, 3, 2, 0.5),
                (100, 1, 1, 0.1),
                (1000, 7, 3, 0.01),
        ]:
            # skip tests that are known to fail with the basic LOBCG
            # method due to insufficient accuracy
            if method == 'basic' and (m, n, k, density) in [(1000, 7, 3, 0.01)]:
                continue
            A = random_sparse_pd_matrix(m, density=density, device=device, dtype=dtype)
            B = random_sparse_pd_matrix(m, density=density, device=device, dtype=dtype)
            A_eigenvalues = torch.arange(1, m + 1, dtype=dtype) / m
            e_smallest = A_eigenvalues[..., :k]
            e_largest, _ = torch.sort(A_eigenvalues[..., -k:], descending=True)

            # classical eigenvalue problem, smallest eigenvalues
            E, V = lobpcg(A, k=k, n=n, largest=False)
            self.assertEqual(E, e_smallest)
            self.assertEqual(matmul(A, V), mm(V, E.diag_embed()), atol=prec, rtol=0)

            # classical eigenvalue problem, largest eigenvalues
            E, V = lobpcg(A, k=k, n=n, largest=True)
            self.assertEqual(matmul(A, V), mm(V, E.diag_embed()), atol=prec, rtol=0)
            self.assertEqual(E, e_largest)

            # generalized eigenvalue problem, smallest eigenvalues
            E, V = lobpcg(A, B=B, k=k, n=n, largest=False)
            self.assertEqual(matmul(A, V), matmul(B, mm(V, E.diag_embed())), atol=prec, rtol=0)

            # generalized eigenvalue problem, largest eigenvalues
            E, V = lobpcg(A, B=B, k=k, n=n, largest=True)
            self.assertEqual(matmul(A, V) / E.max(), mm(matmul(B, V), (E / E.max()).diag_embed()),
                             atol=prec, rtol=0)

    @skipCPUIfNoLapack
    @onlyCPU
    @dtypes(torch.double)
    def test_lobpcg_torchscript(self, device, dtype):
        from torch.testing._internal.common_utils import random_sparse_pd_matrix
        from torch._linalg_utils import matmul as mm

        lobpcg = torch.jit.script(torch.lobpcg)

        m = 500
        k = 5
        A1 = random_sparse_pd_matrix(m, density=2.0 / m, device=device, dtype=dtype)
        X1 = torch.randn((m, k), dtype=dtype, device=device)
        E1, V1 = lobpcg(A1, X=X1)
        eq_err = torch.norm((mm(A1, V1) - V1 * E1), 2) / E1.max()
        self.assertLess(eq_err, 1e-6)

    @unittest.skipIf(not TEST_SCIPY or (TEST_SCIPY and scipy.__version__ < '1.4.1'), "Scipy not found or older than 1.4.1")
    @skipCPUIfNoLapack
    @onlyCPU
    @dtypes(torch.double)
    def test_lobpcg_scipy(self, device, dtype):
        """Compare torch and scipy.sparse.linalg implementations of lobpcg
        """
        import time
        from torch.testing._internal.common_utils import random_sparse_pd_matrix
        from torch._linalg_utils import matmul as mm
        from scipy.sparse.linalg import lobpcg as scipy_lobpcg
        import scipy.sparse

        def toscipy(A):
            if A.layout == torch.sparse_coo:
                values = A.coalesce().values().cpu().numpy().copy()
                indices = A.coalesce().indices().cpu().numpy().copy()
                return scipy.sparse.coo_matrix((values, (indices[0], indices[1])), A.shape)
            return A.cpu().numpy().copy()

        niter = 1000
        repeat = 10
        m = 500   # size of the square matrix
        k = 7     # the number of requested eigenpairs
        A1 = random_sparse_pd_matrix(m, density=2.0 / m, device=device, dtype=dtype)
        B1 = random_sparse_pd_matrix(m, density=2.0 / m, device=device, dtype=dtype)
        X1 = torch.randn((m, k), dtype=dtype, device=device)

        A2 = toscipy(A1)
        B2 = toscipy(B1)
        X2 = toscipy(X1)

        lambdas1 = []

        def tracker(worker):
            lambdas1.append(worker.E[:])

        tol = 1e-8
        # tol for scipy lobpcg will be choosed so that the number of
        # iterations will be equal or very close to pytorch lobpcg
        # (that is around 170-180)

        # Standard eigenvalue problem
        E1, V1 = torch.lobpcg(A1, X=X1, niter=niter, largest=True, tracker=tracker, tol=tol)
        E2, V2, lambdas2 = scipy_lobpcg(A2, X2, maxiter=niter, largest=True, retLambdaHistory=True, tol=1.1 * tol)
        iters1 = len(lambdas1)
        iters2 = len(lambdas2)
        self.assertLess(abs(iters1 - iters2), 0.05 * max(iters1, iters2))

        E2a, V2a = scipy_lobpcg(A2, X2, maxiter=niter, largest=False)

        eq_err = torch.norm((mm(A1, V1) - V1 * E1), 2) / E1.max()
        eq_err_scipy = (abs(A2.dot(V2) - V2 * E2)**2).sum() ** 0.5 / E2.max()
        self.assertLess(eq_err, 1e-6)        # std
        self.assertLess(eq_err_scipy, 1e-6)  # std

        self.assertEqual(E1, torch.from_numpy(E2.copy()))

        # Generalized eigenvalue problem
        lambdas1 = []

        def tracker(worker):
            lambdas1.append(worker.E[:])

        E1, V1 = torch.lobpcg(A1, B=B1, X=X1, niter=niter, largest=True, tracker=tracker, tol=tol)
        E2, V2, lambdas2 = scipy_lobpcg(A2, X2, B=B2, maxiter=niter, largest=True, retLambdaHistory=True, tol=39 * tol)
        E2a, V2a = scipy_lobpcg(A2, X2, B=B2, maxiter=niter, largest=False)
        iters1 = len(lambdas1)
        iters2 = len(lambdas2)
        self.assertLess(abs(iters1 - iters2), 0.05 * max(iters1, iters2))

        eq_err = torch.norm((mm(A1, V1) - mm(B1, V1) * E1), 2) / E1.max()
        eq_err_scipy = (abs(A2.dot(V2) - B2.dot(V2) * E2)**2).sum() ** 0.5 / E2.max()
        self.assertLess(eq_err, 1e-6)        # general
        self.assertLess(eq_err_scipy, 1e-6)  # general

        self.assertEqual(E1, torch.from_numpy(E2.copy()))

        # Timings
        elapsed_ortho = 0
        elapsed_ortho_general = 0
        elapsed_scipy = 0
        elapsed_general_scipy = 0
        for i in range(repeat):
            start = time.time()
            torch.lobpcg(A1, X=X1, niter=niter, method='ortho', tol=tol)
            end = time.time()
            elapsed_ortho += end - start

            start = time.time()
            torch.lobpcg(A1, X=X1, B=B1, niter=niter, method='ortho', tol=tol)
            end = time.time()
            elapsed_ortho_general += end - start

            start = time.time()
            scipy_lobpcg(A2, X2, maxiter=niter, tol=1.1 * tol)
            end = time.time()
            elapsed_scipy += end - start

            start = time.time()
            scipy_lobpcg(A2, X2, B=B2, maxiter=niter, tol=39 * tol)
            end = time.time()
            elapsed_general_scipy += end - start

        elapsed_ortho_ms = 1000.0 * elapsed_ortho / repeat
        elapsed_ortho_general_ms = 1000.0 * elapsed_ortho_general / repeat
        elapsed_scipy_ms = 1000.0 * elapsed_scipy / repeat
        elapsed_general_scipy_ms = 1000.0 * elapsed_general_scipy / repeat

        print('''
CPU timings: torch.lobpcg vs scipy.sparse.linalg.lobpcg
-------------------------------------------------------
              | standard    | generalized | method
torch.lobpcg  | {:10.2f}  | {:10.2f}  | ortho
scipy_lobpcg  | {:10.2f}  | {:10.2f}  | N/A
-(input size: {:4}, eigenpairs:{:2}, units: ms per call)-
        '''.format(elapsed_ortho_ms, elapsed_ortho_general_ms,
                   elapsed_scipy_ms, elapsed_general_scipy_ms,
                   m, k))

        # Handling of very small tolerence
        tol = 1e-100

        lambdas1 = []

        def tracker(worker):
            lambdas1.append(worker.E[:])

        E1, V1 = torch.lobpcg(A1, X=X1, niter=niter, largest=True, tracker=tracker, tol=tol)
        iters1 = len(lambdas1)
        eq_err = torch.norm((mm(A1, V1) - V1 * E1), 2) / E1.max()

        try:
            E2, V2, lambdas2 = scipy_lobpcg(A2, X2, maxiter=niter, largest=True, retLambdaHistory=True, tol=tol)
            iters2 = len(lambdas2)
            eq_err_scipy = (abs(A2.dot(V2) - V2 * E2)**2).sum() ** 0.5 / E2.max()
        except Exception as msg:
            print('Calling scipy_lobpcg failed [standard]:', msg)
            iters2 = -1
            eq_err_scipy = -1

        lambdas1 = []

        def tracker(worker):
            lambdas1.append(worker.E[:])

        E1, V1 = torch.lobpcg(A1, X=X1, B=B1, niter=niter, largest=True, tracker=tracker, tol=tol)
        iters1_general = len(lambdas1)
        eq_err_general = torch.norm((mm(A1, V1) - mm(B1, V1) * E1), 2) / E1.max()

        try:
            E2, V2, lambdas2 = scipy_lobpcg(A2, X2, B=B2, maxiter=niter, largest=True, retLambdaHistory=True, tol=tol)
            iters2_general = len(lambdas2)
            eq_err_general_scipy = (abs(A2.dot(V2) - B2.dot(V2) * E2)**2).sum() ** 0.5 / E2.max()
        except Exception as msg:
            print('Calling scipy_lobpcg failed [generalized]:', msg)
            iters2_general = -1
            eq_err_general_scipy = -1

        print('''\
Handling of small tol={:6.0e}: torch.lobpcg vs scipy.sparse.linalg.lobpcg
----------------------------------------------------------------------------
              | standard    | generalized |  niter | method
torch.lobpcg  | {:10.2e}  | {:10.2e}  | {:6} | ortho
scipy_lobpcg  | {:10.2e}  | {:10.2e}  | {:6} | N/A
---(input size: {:4}, eigenpairs:{:2}, units: relative error, maxiter={:4})---
'''.format(tol, eq_err, eq_err_general, iters1, eq_err_scipy, eq_err_general_scipy, iters2, m, k, niter))

    def _test_addmm_addmv(self, f, t, m, v, *, alpha=None, beta=None, transpose_out=False):
        dtype = t.dtype
        numpy_dtype = dtype
        if dtype in {torch.bfloat16}:
            numpy_dtype = torch.float
        if dtype.is_complex:
            alpha = 0.9 + 0.3j if alpha is None else alpha
            beta = 0.5 + 0.6j if beta is None else beta
        else:
            alpha = 1.2 if alpha is None else alpha
            beta = 0.8 if beta is None else beta
        res1 = f(t, m, v, alpha=alpha, beta=beta)
        res2 = torch.full_like(res1, math.nan)
        if transpose_out:
            res2 = res2.t().clone(memory_format=torch.contiguous_format).t()
        f(t, m, v, alpha=alpha, beta=beta, out=res2)
        res3 = alpha * (m.to(numpy_dtype).cpu().numpy() @ v.to(numpy_dtype).cpu().numpy())
        if beta != 0:
            res3 += (beta * t).to(numpy_dtype).cpu().numpy()
        res3 = torch.from_numpy(res3).to(dtype)
        self.assertEqual(res1, res2)
        self.assertEqual(res1, res3)

    @precisionOverride({torch.bfloat16: 1e-0, torch.half: 5e-4, torch.float: 1e-4, torch.double: 1e-8,
                        torch.cfloat: 1e-4, torch.cdouble: 1e-8})
    @dtypesIfCUDA(*get_all_complex_dtypes(),
                  *get_all_fp_dtypes(include_bfloat16=(TEST_WITH_ROCM or (CUDA11OrLater and SM53OrLater)),
                                     include_half=(not TEST_WITH_ROCM)))
    @dtypes(torch.bfloat16, torch.float, torch.double, torch.cfloat, torch.cdouble)
    def test_addmv(self, device, dtype):
        # have to use torch.randn(...).to(bfloat16) instead of
        # torch.randn(..., dtype=bfloat16). randn does not support
        # bfloat16 yet.
        # "*0.2" to reduce errors for low precision
        ts = [
            0.2 * torch.randn(50, device=device).to(dtype),
            0.2 * torch.randn(1, device=device).to(dtype).expand(50),
        ]
        vs = [
            0.2 * torch.randn(100, device=device).to(dtype),
            0.2 * torch.ones(1, device=device).to(dtype).expand(100),  # to reduce errors for low precision
        ]
        ms = [
            # 0d
            0.2 * torch.ones((), device=device).to(dtype).expand(50, 100),  # to reduce errors for low precision
            # 1d
            0.2 * torch.randn((1, 100), device=device).to(dtype).expand(50, 100),
            # this initialization reduces errors for low precision for broadcasted matrices
            # by making sure that intermediate and result values are exactly representable
            # in low precision type
            0.2 * torch.randint(3, (50, 1), dtype=torch.float, device=device).to(dtype).expand(50, 100),
            # 2d
            0.2 * torch.randn((50, 100), device=device).to(dtype),
            0.2 * torch.randn((100, 50), device=device).to(dtype).t(),
        ]
        for m, v, t in itertools.product(ms, vs, ts):
            self._test_addmm_addmv(torch.addmv, t, m, v)
        # Test beta=0, t=nan
        t = torch.full((50,), math.nan, device=device).to(dtype)
        for m, v in itertools.product(ms, vs):
            self._test_addmm_addmv(torch.addmv, t, m, v, beta=0)

    @dtypesIfCUDA(*get_all_fp_dtypes(include_bfloat16=(TEST_WITH_ROCM or (CUDA11OrLater and SM53OrLater))))
    @dtypes(torch.float, torch.double)
    def test_addmv_rowmajor_colmajor_incx_incy_lda(self, device, dtype):
        # tests (o, s)*(s).  o is output size, s is summed size.
        o = 5
        s = 3
        a_data = torch.arange(1, o * s + 1, device=device, dtype=dtype).view(o, s)
        x_data = torch.arange(1, s + 1, 1, device=device, dtype=dtype)
        y_data = torch.ones(o, device=device, dtype=dtype)
        control = torch.tensor([15., 33., 51., 69., 87.], device=device, dtype=dtype)

        def _test(row_major, incx, incy, lda_tail):
            if row_major:
                a_storage = torch.full((o, s + lda_tail), float('nan'), device=device, dtype=dtype)
            else:
                a_storage = torch.full((s, o + lda_tail), float('nan'), device=device, dtype=dtype).permute(1, 0)
            a = a_storage[:o, :s].copy_(a_data)

            x_storage = torch.full((s, incx), float('nan'), device=device, dtype=dtype)
            x = x_storage[:, 0].copy_(x_data)

            y_storage = torch.full((o, incy), float('nan'), device=device, dtype=dtype)
            y = y_storage[:, 0].copy_(y_data)

            self._test_addmm_addmv(torch.addmv, y, a, x)

        for row_major, incx, incy, lda_tail in itertools.product((False, True), (1, 2), (1, 2), (0, 1)):
            _test(row_major, incx, incy, lda_tail)

    @precisionOverride({torch.double: 1e-8, torch.float: 1e-4, torch.bfloat16: 0.6,
                        torch.half: 1e-1, torch.cfloat: 1e-4, torch.cdouble: 1e-8})
    @dtypesIfCUDA(*get_all_complex_dtypes(),
                  *get_all_fp_dtypes(include_bfloat16=(TEST_WITH_ROCM or (CUDA11OrLater and SM53OrLater))))
    @dtypes(*get_all_complex_dtypes(), *get_all_fp_dtypes())
    @tf32_on_and_off(0.05)
    def test_addmm(self, device, dtype):
        M = torch.randn(10, 25, device=device).to(dtype)
        m1 = torch.randn(10, 50, device=device).to(dtype)
        m2 = torch.randn(50, 25, device=device).to(dtype)
        self._test_addmm_addmv(torch.addmm, M, m1, m2)

        # Test 0-strided
        M = torch.randn(10, 1, device=device).to(dtype).expand(10, 25)
        m1 = torch.randn(10, 1, device=device).to(dtype).expand(10, 50)
        m2 = torch.randn(50, 25, device=device).to(dtype)
        self._test_addmm_addmv(torch.addmm, M, m1, m2)

        # Test beta=0, M=nan
        M = torch.full((10, 25), math.nan, device=device).to(dtype)
        m1 = torch.randn(10, 50, device=device).to(dtype)
        m2 = torch.randn(50, 25, device=device).to(dtype)
        self._test_addmm_addmv(torch.addmm, M, m1, m2, beta=0)

        # Test transpose
        for t1, t2, t3, t4 in itertools.product([True, False], repeat=4):
            def maybe_transpose(cond, m):
                if not cond:
                    return m
                return m.t().clone(memory_format=torch.contiguous_format).t()

            M = maybe_transpose(t1, torch.randn(10, 25, device=device).to(dtype))
            m1 = maybe_transpose(t2, torch.randn(10, 50, device=device).to(dtype))
            m2 = maybe_transpose(t3, torch.randn(50, 25, device=device).to(dtype))
            self._test_addmm_addmv(torch.addmm, M, m1, m2, transpose_out=t4)

    @dtypes(torch.float, torch.double)
    @dtypesIfCUDA(*([torch.float, torch.double] + get_all_complex_dtypes()))
    @tf32_on_and_off(0.005)
    def test_addmm_sizes(self, device, dtype):
        for m in [0, 1, 25]:
            for n in [0, 1, 10]:
                for k in [0, 1, 8]:
                    M = torch.randn(n, m, device=device).to(dtype)
                    m1 = torch.randn(n, k, device=device).to(dtype)
                    m2 = torch.randn(k, m, device=device).to(dtype)
                    self._test_addmm_addmv(torch.addmm, M, m1, m2)

                    m1 = torch.randn(n, k + 1, device=device).to(dtype)
                    m2 = torch.randn(k, m, device=device).to(dtype)
                    self.assertRaisesRegex(RuntimeError, f"{n}x{k + 1}.*{k}x{m}", lambda: torch.addmm(M, m1, m2))
                    self.assertRaisesRegex(RuntimeError, f"{n}x{k + 1}.*{k}x{m}", lambda: torch.mm(m1, m2))

    @dtypes(torch.half)
    @onlyCUDA
    def test_addmm_baddbmm_overflow(self, device, dtype):
        orig = torch.backends.cuda.matmul.allow_fp16_reduced_precision_reduction
        torch.backends.cuda.matmul.allow_fp16_reduced_precision_reduction = False
        inp = torch.zeros(128, 128, dtype=torch.half, device=device)
        mat1 = torch.ones(128, 1000, dtype=torch.half, device=device) * 100
        mat2 = torch.ones(1000, 128, dtype=torch.half, device=device) * 100
        out = torch.addmm(inp, mat1, mat2, alpha=0.001, beta=0.)
        # just check for no overflow on ROCM
        if TEST_WITH_ROCM:
            self.assertFalse(out.isinf().any())
        else:
            self.assertTrue((out == 10000.).all())
        inp = torch.zeros(3, 128, 128, dtype=torch.half, device=device)
        mat1 = torch.ones(3, 128, 1000, dtype=torch.half, device=device) * 100
        mat2 = torch.ones(3, 1000, 128, dtype=torch.half, device=device) * 100
        out = torch.baddbmm(inp, mat1, mat2, alpha=0.001, beta=0.)
        if TEST_WITH_ROCM:
            self.assertFalse(out.isinf().any())
        else:
            self.assertTrue((out == 10000.).all())
        torch.backends.cuda.matmul.allow_fp16_reduced_precision_reduction = orig

    @unittest.skipIf(IS_FBCODE and IS_REMOTE_GPU, "cublas runtime error")
    @onlyCUDA
    def test_matmul_45724(self, device):
        # https://github.com/pytorch/pytorch/issues/45724
        a = torch.rand(65537, 22, 64, device=device, dtype=torch.half)
        b = torch.rand(65537, 64, 22, device=device, dtype=torch.half)
        c = torch.full((65537, 22, 22), math.nan, dtype=torch.half, device=device)
        cpu_result = torch.matmul(a.cpu().float(), b.cpu().float()).cuda().half()
        torch.matmul(a, b, out=c)
        self.assertEqual(c, cpu_result)

    @slowTest
    @onlyNativeDeviceTypes
    @dtypes(torch.float32, torch.float64, torch.bfloat16, torch.int32, torch.int64, torch.cfloat, torch.cdouble)
    @dtypesIfCUDA(torch.float32, torch.float64, torch.cfloat, torch.cdouble)
    @tf32_on_and_off(0.01)
    def test_mm(self, device, dtype):
        def _test_mm(n, m, p, dtype, genf):
            # helper function
            def matrixmultiply(mat1, mat2):
                n = mat1.size(0)
                m = mat1.size(1)
                p = mat2.size(1)
                res = torch.zeros(n, p, dtype=dtype, device=device)
                for i, j in iter_indices(res):
                    res[i, j] = sum(mat1[i, k] * mat2[k, j] for k in range(m))
                return res

            # contiguous case
            mat1 = genf(n, m)
            mat2 = genf(m, p)
            res = torch.mm(mat1, mat2)

            res2 = matrixmultiply(mat1, mat2)
            self.assertEqual(res, res2)

            # non contiguous case 1
            mat1 = genf(n, m)
            mat2 = genf(p, m).t()
            res = torch.mm(mat1, mat2)

            res2 = matrixmultiply(mat1, mat2)
            self.assertEqual(res, res2)

            # non contiguous case 2
            mat1 = genf(m, n).t()
            mat2 = genf(m, p)
            res = torch.mm(mat1, mat2)

            res2 = matrixmultiply(mat1, mat2)
            self.assertEqual(res, res2)

            # non contiguous case 3
            mat1 = genf(m, n).t()
            mat2 = genf(p, m).t()
            res = torch.mm(mat1, mat2)

            res2 = matrixmultiply(mat1, mat2)
            self.assertEqual(res, res2)

            # test with zero stride
            mat1 = genf(n, m)
            mat2 = genf(m, 1).expand(m, p)
            res = torch.mm(mat1, mat2)

            res2 = matrixmultiply(mat1, mat2)
            self.assertEqual(res, res2)

            # explicitly exercise the _out variant in torch.mm().
            # contiguous case
            mat1 = genf(n, m)
            mat2 = genf(m, p)
            res = genf(n, p)
            torch.mm(mat1, mat2, out=res)

            res2 = matrixmultiply(mat1, mat2)
            self.assertEqual(res, res2)

            # explicitly exercise the _out variant in torch.mm().
            # non contiguous case 3
            mat1 = genf(m, n).t()
            mat2 = genf(p, m).t()
            res = genf(n, p)
            torch.mm(mat1, mat2, out=res)

            res2 = matrixmultiply(mat1, mat2)
            self.assertEqual(res, res2)

        def genf_int(x, y):
            return torch.randint(0, 100, (x, y), dtype=dtype, device=device)

        def genf_bfloat(x, y):
            return torch.randn(x, y, dtype=torch.float32, device=device).to(dtype) * 0.1

        def genf_float(x, y):
            return torch.randn(x, y, dtype=dtype, device=device)

        for (n, m, p) in [(20, 10, 15), (15, 20, 10), (25, 18, 10)]:
            if (dtype == torch.int32) or (dtype == torch.int64):
                genf = genf_int
            elif (dtype == torch.bfloat16):
                genf = genf_bfloat
            else:
                genf = genf_float

            _test_mm(n, m, p, dtype, genf)

    @onlyNativeDeviceTypes
    def test_mm_bmm_non_memory_dense(self, device):
        def _slice(tensor, fn):
            return fn(tensor)[..., ::2]
        A = torch.randn(3, 6, dtype=torch.cfloat, device=device)
        B = torch.randn(3, 3, dtype=torch.cfloat, device=device)
        out = torch.empty(3, 3, device=device, dtype=torch.complex64).t()
        out1 = torch.empty(3, 3, device=device, dtype=torch.complex64).t()
        A_conj = _slice(A, torch.conj)
        A_conj_physical = _slice(A, torch.conj_physical)

        self.assertEqual(torch.mm(A_conj, B, out=out), torch.mm(A_conj_physical, B, out=out))
        self.assertEqual(torch.mm(A_conj.t(), B, out=out), torch.mm(A_conj_physical.t(), B, out=out))

        Ab = torch.randn(2, 3, 6, dtype=torch.cfloat, device=device)
        Bb = torch.randn(2, 3, 3, dtype=torch.cfloat, device=device)
        Bb_ = torch.randn(1, 3, 3, dtype=torch.cfloat, device=device).expand(2, 3, 3)
        out_b = torch.empty(2, 3, 3, device=device, dtype=torch.complex64).mT

        Ab_conj = _slice(Ab, torch.conj)
        Ab_conj_physical = _slice(Ab, torch.conj_physical)

        def t_b(tensor):
            return tensor.mT

        self.assertEqual(torch.bmm(Ab_conj, Bb, out=out_b), torch.bmm(Ab_conj_physical, Bb, out=out_b))
        self.assertEqual(torch.bmm(t_b(Ab_conj), Bb, out=out_b), torch.bmm(t_b(Ab_conj_physical), Bb, out=out_b))

        # test broadcasting
        self.assertEqual(torch.bmm(Ab_conj, Bb_, out=out_b), torch.bmm(Ab_conj_physical, Bb_, out=out_b))
        self.assertEqual(torch.bmm(t_b(Ab_conj), Bb_, out=out_b), torch.bmm(t_b(Ab_conj_physical), Bb_, out=out_b))

    @onlyNativeDeviceTypes
    @dtypes(torch.float32, torch.float64)
    def test_strided_mm_bmm(self, device, dtype):
        # Tests strided view case with stride smaller than corresponding dimension size
        x = torch.tensor([[1., 2., 3.], [4., 5., 6.]], dtype=dtype, device=device)
        new_shape = [2, 2, 2]
        new_stride = [3, 1, 1]
        sx = torch.as_strided(x, size=new_shape, stride=new_stride)

        torch_fn = lambda x: torch.bmm(x, x)  # noqa: E731
        np_fn = lambda x: np.matmul(x, x)  # noqa: E731
        self.compare_with_numpy(torch_fn, np_fn, sx)

        torch_fn = lambda x: torch.mm(x, x)  # noqa: E731
        self.compare_with_numpy(torch_fn, np_fn, sx[0])

    @precisionOverride({torch.half: 0.05, torch.bfloat16: 0.05})
    @skipCUDAIf(torch.version.cuda == "10.1", "flaky on CUDA 10.1")
    @onlyNativeDeviceTypes
    @dtypes(*get_all_fp_dtypes(), *get_all_complex_dtypes())
    @tf32_on_and_off(0.05)
    def test_bmm(self, device, dtype):
        if self.device_type == 'cuda' and dtype is torch.bfloat16 and CUDA11OrLater and not SM53OrLater:
            # cuBLAS does not guarantee BFloat16 support on SM < 53.
            # So on PyTorch, we consider BFloat16 support on SM < 53 as
            # undefined bahavior
            return

        batch_sizes = [1, 10]
        M, N, O = 23, 15, 12
        numpy_dtype = dtype if dtype != torch.bfloat16 else torch.float32

        is_supported = True
        if dtype == torch.bfloat16 and self.device_type == 'cuda':
            is_supported = TEST_WITH_ROCM or (CUDA11OrLater and SM53OrLater)

        if not is_supported:
            for num_batches in batch_sizes:
                b1 = torch.randn(num_batches, M, N, device=device).to(dtype)
                b2 = torch.randn(num_batches, N, O, device=device).to(dtype)
                self.assertRaisesRegex(RuntimeError, "type|Type|not implemented|CUBLAS_STATUS_NOT_SUPPORTED",
                                       lambda: torch.bmm(b1, b2))
            return

        def invert_perm(p):
            d = {x: i for i, x in enumerate(p)}
            return (d[0], d[1], d[2])

        def generate_inputs(num_batches):
            # transposed tensors
            for perm1, perm2 in itertools.product(itertools.permutations((0, 1, 2)), repeat=2):
                b1 = make_tensor((num_batches, M, N), dtype=dtype, device=device, low=-0.1, high=0.1)
                b2 = make_tensor((num_batches, N, O), dtype=dtype, device=device, low=-0.1, high=0.1)
                b1 = b1.permute(perm1).contiguous().permute(invert_perm(perm1))
                b2 = b2.permute(perm2).contiguous().permute(invert_perm(perm2))
                yield b1, b2
            # broadcasting tensors
            for b1, b2, b3, b4, b5, b6 in itertools.product((True, False), repeat=6):
                shape1 = (num_batches if b1 else 1, M if b2 else 1, N if b3 else 1)
                shape2 = (num_batches if b4 else 1, N if b5 else 1, O if b6 else 1)
                b1 = make_tensor(shape1, dtype=dtype, device=device, low=-0.1, high=0.1).expand(num_batches, M, N)
                b2 = make_tensor(shape2, dtype=dtype, device=device, low=-0.1, high=0.1).expand(num_batches, N, O)
                yield b1, b2
            # zero-sized tensors
            for z1, z2, z3, z4 in itertools.product((True, False), repeat=4):
                shape1 = (num_batches if z1 else 0, M if z2 else 0, N if z3 else 0)
                shape2 = (num_batches if z1 else 0, N if z3 else 0, O if z4 else 0)
                b1 = torch.randn(shape1, dtype=dtype, device=device)
                b2 = torch.randn(shape2, dtype=dtype, device=device)
                yield b1, b2

        for num_batches in batch_sizes:
            for (b1, b2), perm3 in itertools.product(generate_inputs(num_batches), itertools.permutations((0, 1, 2))):
                res1 = torch.bmm(b1, b2)
                res2 = torch.full((num_batches, M, O), math.nan, dtype=dtype, device=device) \
                    .permute(perm3).contiguous().permute(invert_perm(perm3))
                torch.bmm(b1, b2, out=res2)
                expect = torch.from_numpy(
                    b1.to(numpy_dtype).cpu().numpy() @ b2.to(numpy_dtype).cpu().numpy()).to(device=device, dtype=dtype)
                self.assertEqual(expect, res1)
                self.assertEqual(expect, res2)

                if self.device_type == 'cuda':
                    # check that mixed arguments are rejected
                    self.assertRaises(RuntimeError, lambda: torch.bmm(b1, b2.cpu()))
                    self.assertRaises(RuntimeError, lambda: torch.bmm(b1.cpu(), b2))
                    self.assertRaises(RuntimeError, lambda: torch.bmm(b1, b2, out=res2.cpu()))

    def _test_addbmm_baddbmm(self, func, b1, b2, ref, out_tensor):
        getattr(out_tensor, func + "_")(b1, b2)
        self.assertEqual(out_tensor, ref)
        res3 = out_tensor.clone()

        with self.assertWarnsOnceRegex(
                UserWarning, f"This overload of {func}_ is deprecated"):
            getattr(out_tensor, func + "_")(1, b1, b2)
        self.assertEqual(out_tensor, ref * 2),
        getattr(res3, func + "_")(b1, b2, beta=1)
        self.assertEqual(out_tensor, res3)

        with self.assertWarnsOnceRegex(
                UserWarning, f"This overload of {func}_ is deprecated"):
            getattr(out_tensor, func + "_")(1., .5, b1, b2)
        self.assertEqual(out_tensor, ref * 2.5)
        getattr(res3, func + "_")(b1, b2, beta=1., alpha=.5)
        self.assertEqual(out_tensor, res3)

        with self.assertWarnsOnceRegex(
                UserWarning, f"This overload of {func} is deprecated"):
            self.assertEqual(out_tensor, getattr(torch, func)(1, out_tensor, 0, b1, b2))

        res4 = getattr(torch, func)(out_tensor, b1, b2, beta=1, alpha=.5)
        self.assertEqual(res4, ref * 3),

        nan = torch.full_like(out_tensor, math.nan)
        res5 = getattr(torch, func)(nan, b1, b2, beta=0, alpha=1)
        self.assertEqual(res5, ref)

        if b1.is_complex():
            res6 = getattr(torch, func)(out_tensor, b1, b2, beta=.1j, alpha=.5j)
            self.assertEqual(res6, out_tensor * .1j + .5j * ref)
        else:
            res6 = getattr(torch, func)(out_tensor, b1, b2, beta=.1, alpha=.5)
            self.assertEqual(res6, out_tensor * .1 + .5 * ref)

        res7 = torch.full_like(out_tensor, math.nan)
        getattr(torch, func)(nan, b1, b2, beta=0, out=res7)
        self.assertEqual(res7, ref)

    @precisionOverride({torch.half: 0.05, torch.bfloat16: 0.05})
    @onlyNativeDeviceTypes
    @dtypes(*get_all_fp_dtypes(), *get_all_complex_dtypes())
    @tf32_on_and_off(0.05)
    def test_addbmm(self, device, dtype):
        if self.device_type == 'cuda' and dtype is torch.bfloat16 and CUDA11OrLater and not SM53OrLater:
            # cuBLAS does not guarantee BFloat16 support on SM < 53.
            # So on PyTorch, we consider BFloat16 support on SM < 53 as
            # undefined bahavior
            return

        num_batches = 2
        M, N, O = 16, 17, 18

        is_supported = True
        if dtype == torch.bfloat16:
            if self.device_type == 'cpu':
                self.precision = 1  # 43 vs 43.75
            else:
                is_supported = TEST_WITH_ROCM or (CUDA11OrLater and SM53OrLater)

        if not is_supported:
            b1 = make_tensor((num_batches, M, N), dtype=dtype, device=device, low=-1, high=1)
            b2 = make_tensor((num_batches, N, O), dtype=dtype, device=device, low=-1, high=1)
            t = make_tensor((M, O), dtype=dtype, device=device, low=-1, high=1)
            self.assertRaisesRegex(RuntimeError, "type|Type|not implemented|CUBLAS_STATUS_NOT_SUPPORTED",
                                   lambda: torch.addbmm(t, b1, b2))
            return

        def invert_perm(p):
            d = {x: i for i, x in enumerate(p)}
            return (d[0], d[1], d[2])

        def generate_tensor():
            numpy_dtype = dtype if dtype != torch.bfloat16 else torch.float32
            # transposed tensors
            for perm1, perm2 in itertools.product(itertools.permutations((0, 1, 2)), repeat=2):
                for perm3 in itertools.permutations((0, 1)):
                    b1 = make_tensor((num_batches, M, N), dtype=dtype, device=device, low=-1, high=1) * 0.1
                    b2 = make_tensor((num_batches, N, O), dtype=dtype, device=device, low=-1, high=1) * 0.1
                    b1 = b1.permute(perm1).contiguous().permute(invert_perm(perm1))
                    b2 = b2.permute(perm2).contiguous().permute(invert_perm(perm2))
                    ref = torch.from_numpy(
                        b1.to(numpy_dtype).cpu().numpy() @ b2.to(numpy_dtype).cpu().numpy()
                    ).to(device=device, dtype=dtype).sum(0)
                    out_tensor = torch.zeros_like(ref).permute(perm3).contiguous().permute(perm3)
                    yield b1, b2, ref, out_tensor
            # broadcasting tensors
            for s1, s2, s3, s4, s5, s6 in itertools.product((True, False), repeat=6):
                shape1 = (num_batches if s1 else 1, M if s2 else 1, N if s3 else 1)
                shape2 = (num_batches if s4 else 1, N if s5 else 1, O if s6 else 1)
                b1 = make_tensor(shape1, dtype=dtype, device=device, low=-1, high=1).expand(num_batches, M, N) * 0.1
                b2 = make_tensor(shape2, dtype=dtype, device=device, low=-1, high=1).expand(num_batches, N, O) * 0.1
                ref = torch.from_numpy(
                    b1.to(numpy_dtype).cpu().numpy() @ b2.to(numpy_dtype).cpu().numpy()
                ).to(device=device, dtype=dtype).sum(0)
                out_tensor = torch.zeros_like(ref)
                yield b1, b2, ref, out_tensor
            # zero-sized tensors
            for z1, z2, z3, z4 in itertools.product((True, False), repeat=4):
                shape1 = (num_batches if z1 else 0, M if z2 else 0, N if z3 else 0)
                shape2 = (num_batches if z1 else 0, N if z3 else 0, O if z4 else 0)
                b1 = make_tensor(shape1, dtype=dtype, device=device, low=-1, high=1) * 0.1
                b2 = make_tensor(shape2, dtype=dtype, device=device, low=-1, high=1) * 0.1
                ref = torch.from_numpy(
                    b1.to(numpy_dtype).cpu().numpy() @ b2.to(numpy_dtype).cpu().numpy()
                ).to(device=device, dtype=dtype).sum(0)
                out_tensor = torch.zeros_like(ref)
                yield b1, b2, ref, out_tensor

        for b1, b2, ref, out_tensor in generate_tensor():
            self._test_addbmm_baddbmm("addbmm", b1, b2, ref, out_tensor)

    @precisionOverride({torch.half: 0.1, torch.bfloat16: 0.5})
    @onlyNativeDeviceTypes
    @dtypes(*get_all_fp_dtypes(), *get_all_complex_dtypes())
    @tf32_on_and_off(0.05)
    def test_baddbmm(self, device, dtype):
        if self.device_type == 'cuda' and dtype is torch.bfloat16 and CUDA11OrLater and not SM53OrLater:
            # cuBLAS does not guarantee BFloat16 support on SM < 53.
            # So on PyTorch, we consider BFloat16 support on SM < 53 as
            # undefined bahavior
            return

        num_batches = 10
        M, N, O = 12, 8, 50

        is_supported = True
        if dtype == torch.bfloat16 and self.device_type == 'cuda':
            is_supported = TEST_WITH_ROCM or (CUDA11OrLater and SM53OrLater)

        if not is_supported:
            b1 = make_tensor((num_batches, M, N), dtype=dtype, device=device, low=-1, high=1)
            b2 = make_tensor((num_batches, N, O), dtype=dtype, device=device, low=-1, high=1)
            t = make_tensor((num_batches, M, O), dtype=dtype, device=device, low=-1, high=1)
            self.assertRaisesRegex(RuntimeError, "type|Type|not implemented|CUBLAS_STATUS_NOT_SUPPORTED",
                                   lambda: torch.baddbmm(t, b1, b2))
            return

        def invert_perm(p):
            d = {x: i for i, x in enumerate(p)}
            return (d[0], d[1], d[2])

        def generate_tensor():
            numpy_dtype = dtype if dtype != torch.bfloat16 else torch.float32
            # transposed tensors
            for perm1, perm2, perm3 in itertools.product(itertools.permutations((0, 1, 2)), repeat=3):
                b1 = make_tensor((num_batches, M, N), dtype=dtype, device=device, low=-1, high=1)
                b2 = make_tensor((num_batches, N, O), dtype=dtype, device=device, low=-1, high=1)
                b1 = b1.permute(perm1).contiguous().permute(invert_perm(perm1))
                b2 = b2.permute(perm2).contiguous().permute(invert_perm(perm2))
                ref = torch.from_numpy(
                    b1.to(numpy_dtype).cpu().numpy() @ b2.to(numpy_dtype).cpu().numpy()).to(device=device, dtype=dtype)
                out_tensor = torch.zeros_like(ref)
                out_tensor = out_tensor.permute(perm3).contiguous().permute(invert_perm(perm3))
                yield b1, b2, ref, out_tensor
            # broadcasting tensors
            for s1, s2, s3, s4, s5, s6 in itertools.product((True, False), repeat=6):
                shape1 = (num_batches if s1 else 1, M if s2 else 1, N if s3 else 1)
                shape2 = (num_batches if s4 else 1, N if s5 else 1, O if s6 else 1)
                b1 = make_tensor(shape1, dtype=dtype, device=device, low=-1, high=1).expand(num_batches, M, N)
                b2 = make_tensor(shape2, dtype=dtype, device=device, low=-1, high=1).expand(num_batches, N, O)
                ref = torch.from_numpy(
                    b1.to(numpy_dtype).cpu().numpy() @ b2.to(numpy_dtype).cpu().numpy()).to(device=device, dtype=dtype)
                out_tensor = torch.zeros_like(ref)
                yield b1, b2, ref, out_tensor
            # zero-sized tensors
            for z1, z2, z3, z4 in itertools.product((True, False), repeat=4):
                shape1 = (num_batches if z1 else 0, M if z2 else 0, N if z3 else 0)
                shape2 = (num_batches if z1 else 0, N if z3 else 0, O if z4 else 0)
                b1 = make_tensor(shape1, dtype=dtype, device=device, low=-2, high=2)
                b2 = make_tensor(shape2, dtype=dtype, device=device, low=-2, high=2)
                ref = torch.from_numpy(
                    b1.to(numpy_dtype).cpu().numpy() @ b2.to(numpy_dtype).cpu().numpy()).to(device=device, dtype=dtype)
                out_tensor = torch.zeros_like(ref)
                yield b1, b2, ref, out_tensor

        for b1, b2, ref, out_tensor in generate_tensor():
            self._test_addbmm_baddbmm("baddbmm", b1, b2, ref, out_tensor)

    # TODO: update to compare against NumPy
    @onlyCUDA
    def test_solve_methods_arg_device(self, device):
        for b_device, A_device in itertools.product(['cpu', device], repeat=2):
            if b_device == A_device:
                continue

            b = torch.randn(3, 1, device=b_device)
            A = torch.randn(3, 3, device=A_device)

            # solve and cholesky_solve goes through generic backend dispatch and hit kernel specific device check first
            # triangular_solve goes through specific backend dispatch (CPU/CUDA) and hit auto-generated device check first
            generic_backend_dispatch_err_str = "Expected b and A to be on the same device"
            specific_backend_dispatch_err_str = "Expected all tensors to be on the same device"
            with self.assertRaisesRegex(RuntimeError, generic_backend_dispatch_err_str):
                torch.solve(b, A)

            with self.assertRaisesRegex(RuntimeError, generic_backend_dispatch_err_str):
                torch.cholesky_solve(b, A)

            with self.assertRaisesRegex(RuntimeError, specific_backend_dispatch_err_str):
                torch.triangular_solve(b, A)

            # b and A have to be modified to match accepted inputs sizes for lu_solve
            b = b.unsqueeze(0)
            A = A.unsqueeze(0)
            with self.assertRaisesRegex(RuntimeError, specific_backend_dispatch_err_str):
                torch.lu_solve(b, A, torch.rand(A.shape[:-1], device=A_device).int())

            # This checks if a suitable error message is thrown
            # when LU output and pivots are not on the same device
            with self.assertRaisesRegex(RuntimeError, specific_backend_dispatch_err_str):
                torch.lu_solve(b, A, torch.rand(A.shape[:-1], device=b_device).int())

    @precisionOverride({torch.float32: 5e-3, torch.complex64: 1e-3})
    @skipCUDAIfNoMagma
    @skipCPUIfNoLapack
    @dtypes(*floating_and_complex_types())
    def test_pinverse(self, device, dtype):
        make_fullrank = make_fullrank_matrices_with_distinct_singular_values
        make_arg = partial(make_fullrank, device=device, dtype=dtype)

        def run_test(M):
            # Testing against definition for pseudo-inverses
            MPI = torch.pinverse(M)
            MPI_ = MPI.cpu().numpy()
            M_ = M.cpu().numpy()
            if M.numel() > 0:
                self.assertEqual(M_, np.matmul(np.matmul(M_, MPI_), M_))
                self.assertEqual(MPI_, np.matmul(np.matmul(MPI_, M_), MPI_))
                self.assertEqual(np.matmul(M_, MPI_), np.matmul(M_, MPI_).swapaxes(-2, -1).conj())
                self.assertEqual(np.matmul(MPI_, M_), np.matmul(MPI_, M_).swapaxes(-2, -1).conj())
            else:
                self.assertEqual(M.shape, MPI.shape[:-2] + (MPI.shape[-1], MPI.shape[-2]))
        for sizes in [(5, 5), (3, 5, 5), (3, 7, 5, 5),  # square matrices
                      (3, 2), (5, 3, 2), (7, 5, 3, 2),  # fat matrices
                      (2, 3), (5, 2, 3), (7, 5, 2, 3),  # thin matrices
                      (0, 0), (0, 2), (2, 0), (3, 0, 0), (0, 3, 0), (0, 0, 3)]:  # zero numel matrices
            M = torch.randn(*sizes, dtype=dtype, device=device)
            run_test(M)

        # Test inverse and pseudo-inverse for invertible matrix
        for sizes in [(5, 5), (3, 5, 5), (3, 7, 5, 5)]:
            matsize = sizes[-1]
            batchdims = sizes[:-2]
            M = make_arg(*batchdims, matsize, matsize)
            self.assertEqual(torch.eye(matsize, dtype=dtype, device=device).expand(sizes), M.pinverse().matmul(M),
                             atol=1e-7, rtol=0, msg='pseudo-inverse for invertible matrix')

    @skipCPUIfNoLapack
    @skipCUDAIfNoMagmaAndNoCusolver
    @dtypes(torch.double, torch.cdouble)
    def test_matrix_power_non_negative(self, device, dtype):
        def check(*size):
            t = make_tensor(size, dtype=dtype, device=device)
            for n in range(8):
                res = torch.linalg.matrix_power(t, n)
                ref = np.linalg.matrix_power(t.cpu().numpy(), n)
                self.assertEqual(res.cpu(), torch.from_numpy(ref))

        check(0, 0)
        check(1, 1)
        check(5, 5)
        check(0, 3, 3)
        check(2, 3, 3)

    @skipCPUIfNoLapack
    @skipCUDAIfNoMagmaAndNoCusolver
    @dtypes(torch.double, torch.cdouble)
    def test_matrix_power_negative(self, device, dtype):
        make_fullrank = make_fullrank_matrices_with_distinct_singular_values
        make_arg = partial(make_fullrank, device=device, dtype=dtype)

        def check(*size):
            t = make_arg(*size)
            for n in range(-7, 0):
                res = torch.linalg.matrix_power(t, n)
                ref = np.linalg.matrix_power(t.cpu().numpy(), n)
                self.assertEqual(res.cpu(), torch.from_numpy(ref))

        check(0, 0)
        check(5, 5)
        check(2, 0, 0)
        check(0, 3, 3)
        check(2, 3, 3)
        check(2, 3, 5, 5)

    @skipCUDAIfNoMagma
    @skipCPUIfNoLapack
    @dtypes(torch.float, torch.complex64)
    def test_linalg_matrix_exp_utils(self, device, dtype):
        # test linear combination
        def run_test(coeff_shape, data_shape):
            coeffs = torch.rand(*coeff_shape, device=device, dtype=torch.float)
            x = torch.rand(coeff_shape[1], *data_shape, device=device, dtype=dtype)

            res1 = torch._compute_linear_combination(x, coeffs)
            res2 = (x.unsqueeze(0) * coeffs.view(*coeff_shape, *([1] * len(data_shape)))).sum(1)
            self.assertEqual(res1, res2, atol=1e-5, rtol=0.0)

            # check `out=` version
            res3 = torch.zeros(coeff_shape[0], *data_shape, device=device, dtype=dtype)
            torch._compute_linear_combination(x, coeffs, out=res3)
            self.assertEqual(res1, res3, atol=1e-5, rtol=0.0)

            res4 = torch.ones(coeff_shape[0], *data_shape, device=device, dtype=dtype)
            torch._compute_linear_combination(x, coeffs, out=res4)
            self.assertEqual(res1, res4 - 1.0, atol=1e-5, rtol=0.0)

            res5 = torch.ones(coeff_shape[0], *data_shape, device=device, dtype=dtype)
            res5_clone = res5.clone()
            torch._compute_linear_combination(x, coeffs, out=res5)
            self.assertEqual(res1, res5 - res5_clone, atol=1e-5, rtol=0.0)

        run_test([1, 3], [2, 2])
        run_test([3, 1], [2, 2])
        run_test([1, 10], [10, 10])
        run_test([10, 1], [10, 10])
        run_test([5, 3], [2, 2])
        run_test([5, 3], [100, 100])
        run_test([3, 4], [3, 3, 3])
        run_test([3, 4], [3, 3, 3, 3])

    @skipCUDAIfNoMagma
    @skipCPUIfNoLapack
    @dtypes(torch.float, torch.double, torch.complex64, torch.complex128)
    def test_linalg_matrix_exp_boundary_cases(self, device, dtype):
        expm = torch.linalg.matrix_exp

        with self.assertRaisesRegex(RuntimeError, "Expected a floating point or complex tensor"):
            expm(torch.randn(3, 3).type(torch.int))

        with self.assertRaisesRegex(RuntimeError, "must have at least 2 dimensions"):
            expm(torch.randn(3))

        with self.assertRaisesRegex(RuntimeError, "must be batches of square matrices"):
            expm(torch.randn(3, 2, 1))

        # check 1x1 matrices
        x = torch.randn(3, 3, 1, 1)
        self.assertEqual(expm(x), x.exp())

    @slowTest
    @skipCUDAIfNoMagma
    @skipCPUIfNoLapack
    @dtypes(torch.float, torch.double, torch.cfloat, torch.cdouble)
    def test_linalg_matrix_exp_analytic(self, device, dtype):
        expm = torch.linalg.matrix_exp
        # check zero matrix
        x = torch.zeros(20, 20, dtype=dtype, device=device)
        self.assertTrue((expm(x) == torch.eye(20, 20, dtype=dtype, device=device)).all().item())

        def normalize_to_1_operator_norm(sample, desired_norm):
            sample_norm, _ = sample.abs().sum(-2).max(-1)
            sample_to_1_norm = sample / sample_norm.unsqueeze(-1).unsqueeze(-1)
            return sample_to_1_norm * desired_norm

        def gen_good_cond_number_matrices(*n):
            """
            Generates a diagonally-domimant matrix
            with the eigenvalues centered at 1
            and the radii at most (n[-1] - 1) / (n[-2] ** 2)
            """
            identity = torch.eye(n[-2], n[-1], dtype=dtype, device=device).expand(*n)
            x = torch.rand(*n, dtype=dtype, device=device) / (n[-1] ** 2)
            x = (x - x * identity) + identity
            return x

        def run_test(*n):
            if dtype == torch.float:
                thetas = [
                    1.192092800768788e-07,  # deg 1
                    5.978858893805233e-04,  # deg 2
                    5.116619363445086e-02,  # deg 4
                    5.800524627688768e-01,  # deg 8
                    1.461661507209034e+00,  # deg 12
                    3.010066362817634e+00   # deg 18
                ]
            else:  # if torch.double
                thetas = [
                    2.220446049250313e-16,  # deg 1
                    2.580956802971767e-08,  # deg 2
                    3.397168839976962e-04,  # deg 4
                    4.991228871115323e-02,  # deg 8
                    2.996158913811580e-01,  # deg 12
                    1.090863719290036e+00   # deg 18
                ]

            # generate input
            q = gen_good_cond_number_matrices(*n)
            q_ = q.cpu().numpy()
            qinv = torch.inverse(q)
            qinv_ = qinv.cpu().numpy()
            d = torch.randn(n[:-1], dtype=dtype, device=device)
            x = torch.from_numpy(
                np.matmul(q_, np.matmul(torch.diag_embed(d).cpu().numpy(), qinv_))).to(device)
            x_norm, _ = x.abs().sum(-2).max(-1)

            # test simple analytic whatever norm generated
            mexp = expm(x)
            mexp_analytic = np.matmul(
                q_,
                np.matmul(
                    torch.diag_embed(d.exp()).cpu().numpy(),
                    qinv_
                )
            )
            self.assertEqual(mexp, mexp_analytic, atol=1e-3, rtol=0.0)

            # generate norms to test different degree expansions
            sample_norms = []
            for i in range(len(thetas) - 1):
                sample_norms.append(0.5 * (thetas[i] + thetas[i + 1]))
            sample_norms = [thetas[0] / 2] + sample_norms + [thetas[-1] * 2]

            # matrices to equal norm
            for sample_norm in sample_norms:
                x_normalized = normalize_to_1_operator_norm(x, sample_norm)

                mexp = expm(x_normalized)
                mexp_analytic = np.matmul(
                    q_,
                    np.matmul(
                        torch.diag_embed((d / x_norm.unsqueeze(-1) * sample_norm).exp()).cpu().numpy(),
                        qinv_
                    )
                )
                self.assertEqual(mexp, mexp_analytic, atol=1e-3, rtol=0.0)

        # single matrix
        run_test(2, 2)
        run_test(3, 3)
        run_test(4, 4)
        run_test(5, 5)
        run_test(100, 100)
        run_test(200, 200)

        # small batch of matrices
        run_test(3, 2, 2)
        run_test(3, 3, 3)
        run_test(3, 4, 4)
        run_test(3, 5, 5)
        run_test(3, 100, 100)
        run_test(3, 200, 200)

        # large batch of matrices
        run_test(3, 3, 2, 2)
        run_test(3, 3, 3, 3)
        run_test(3, 3, 4, 4)
        run_test(3, 3, 5, 5)
        run_test(3, 3, 100, 100)
        run_test(3, 3, 200, 200)

    @skipCUDAIfNoMagma
    @skipCPUIfNoLapack
    @dtypes(torch.float, torch.double)
    def test_linalg_matrix_exp_batch(self, device, dtype):

        def run_test(*n):
            tensors_batch = torch.zeros(n, dtype=dtype, device=device)
            tensors_batch = tensors_batch.view(-1, n[-2], n[-1])

            num_matrices = tensors_batch.size(0)
            tensors_list = []
            for i in range(num_matrices):
                tensors_list.append(torch.randn(n[-2], n[-1], dtype=dtype, device=device))

            for i in range(num_matrices):
                tensors_batch[i, ...] = tensors_list[i]

            tensors_exp_map = (torch.linalg.matrix_exp(x) for x in tensors_list)
            tensors_exp_batch = torch.linalg.matrix_exp(tensors_batch)

            for i, tensor_exp in enumerate(tensors_exp_map):
                self.assertEqual(tensors_exp_batch[i, ...], tensor_exp)

        # small batch of matrices
        run_test(3, 2, 2)
        run_test(3, 3, 3)
        run_test(3, 4, 4)
        run_test(3, 5, 5)

        # large batch of matrices
        run_test(3, 3, 2, 2)
        run_test(3, 3, 3, 3)
        run_test(3, 3, 4, 4)
        run_test(3, 3, 5, 5)

    @skipCUDAIfNoMagma
    @skipCPUIfNoLapack
    @dtypes(torch.float, torch.double, torch.cfloat, torch.cdouble)
    def test_linalg_matrix_exp_compare_with_taylor(self, device, dtype):

        def normalize_to_1_operator_norm(sample, desired_norm):
            sample_norm, _ = sample.abs().sum(-2).max(-1)
            sample_to_1_norm = sample / sample_norm.unsqueeze(-1).unsqueeze(-1)
            return sample_to_1_norm * desired_norm

        def gen_good_cond_number_matrices(*n):
            """
            Generates a diagonally-domimant matrix
            with the eigenvalues centered at 1
            and the radii at most (n[-1] - 1) / (n[-2] ** 2)
            """
            identity = torch.eye(n[-2], n[-1], dtype=dtype, device=device).expand(*n)
            x = torch.rand(*n, dtype=dtype, device=device) / (n[-1] ** 2)
            x = (x - x * identity) + identity
            return x

        def get_taylor_approximation(a, deg):
            a_ = a.cpu().numpy()
            identity = torch.eye(a.size(-2), a.size(-1), dtype=dtype, device=device).expand_as(a)
            res = identity.cpu().numpy()
            taylor_term = identity.cpu().numpy()

            for i in range(1, deg + 1):
                taylor_term = np.matmul(a_, taylor_term) / i
                res = res + taylor_term

            return res

        def scale_square(a, deg):
            if a.abs().pow(2).sum().sqrt() < 1.0:
                return get_taylor_approximation(a, 12)
            else:
                s = int(torch.log2(a.abs().pow(2).sum().sqrt()).ceil().item())
                b = a / (2 ** s)
                b = get_taylor_approximation(b, 18)
                for _ in range(s):
                    b = np.matmul(b, b)
                return torch.from_numpy(b).to(a.device)

        def run_test(*n):
            degs = [1, 2, 4, 8, 12, 18]
            if dtype == torch.float:
                thetas = [
                    1.192092800768788e-07,  # deg 1
                    5.978858893805233e-04,  # deg 2
                    5.116619363445086e-02,  # deg 4
                    5.800524627688768e-01,  # deg 8
                    1.461661507209034e+00,  # deg 12
                    3.010066362817634e+00   # deg 18
                ]
            else:  # if torch.double
                thetas = [
                    2.220446049250313e-16,  # deg 1
                    2.580956802971767e-08,  # deg 2
                    3.397168839976962e-04,  # deg 4
                    4.991228871115323e-02,  # deg 8
                    2.996158913811580e-01,  # deg 12
                    1.090863719290036e+00   # deg 18
                ]

            # generate norms to test different degree expansions
            sample_norms = []
            for i in range(len(thetas) - 1):
                sample_norms.append(0.5 * (thetas[i] + thetas[i + 1]))
            sample_norms = [thetas[0] / 2] + sample_norms + [thetas[-1] * 2]
            degs = [degs[0]] + degs

            for sample_norm, deg in zip(sample_norms, degs):
                x = gen_good_cond_number_matrices(*n)
                x = normalize_to_1_operator_norm(x, sample_norm)

                mexp = torch.linalg.matrix_exp(x)
                mexp_taylor = scale_square(x, deg)

                self.assertEqual(mexp, mexp_taylor, atol=1e-2, rtol=0.0)

        # single matrix
        run_test(2, 2)
        run_test(3, 3)
        run_test(4, 4)
        run_test(5, 5)

        # small batch of matrices
        run_test(3, 2, 2)
        run_test(3, 3, 3)
        run_test(3, 4, 4)
        run_test(3, 5, 5)

        # large batch of matrices
        run_test(3, 3, 2, 2)
        run_test(3, 3, 3, 3)
        run_test(3, 3, 4, 4)
        run_test(3, 3, 5, 5)

    @skipCUDAIfNoMagma
    @skipCPUIfNoLapack
    @dtypes(*floating_and_complex_types())
    @precisionOverride({torch.float32: 1e-3, torch.complex64: 1e-3,
                        torch.float64: 1e-8, torch.complex128: 1e-8})
    def test_slogdet(self, device, dtype):
        from torch.testing._internal.common_utils import (random_hermitian_matrix, random_hermitian_psd_matrix,
                                                          random_hermitian_pd_matrix, random_square_matrix_of_rank)

        # mat_chars denotes matrix characteristics
        # possible values are: hermitian, hermitian_psd, hermitian_pd, singular, non_singular
        def run_test(matsize, batchdims, mat_chars):
            num_matrices = np.prod(batchdims)
            list_of_matrices = []
            if num_matrices != 0:
                for idx in range(num_matrices):
                    mat_type = idx % len(mat_chars)
                    if mat_chars[mat_type] == 'hermitian':
                        list_of_matrices.append(random_hermitian_matrix(matsize, dtype=dtype, device=device))
                    elif mat_chars[mat_type] == 'hermitian_psd':
                        list_of_matrices.append(random_hermitian_psd_matrix(matsize, dtype=dtype, device=device))
                    elif mat_chars[mat_type] == 'hermitian_pd':
                        list_of_matrices.append(random_hermitian_pd_matrix(matsize, dtype=dtype, device=device))
                    elif mat_chars[mat_type] == 'singular':
                        list_of_matrices.append(torch.ones(matsize, matsize, dtype=dtype, device=device))
                    elif mat_chars[mat_type] == 'non_singular':
                        list_of_matrices.append(random_square_matrix_of_rank(matsize, matsize, dtype=dtype, device=device))
                full_tensor = torch.stack(list_of_matrices, dim=0).reshape(batchdims + (matsize, matsize))
            else:
                full_tensor = torch.randn(*batchdims, matsize, matsize, dtype=dtype, device=device)

            actual_value = torch.linalg.slogdet(full_tensor)
            expected_value = np.linalg.slogdet(full_tensor.cpu().numpy())
            self.assertEqual(expected_value[0], actual_value[0], atol=self.precision, rtol=self.precision)
            self.assertEqual(expected_value[1], actual_value[1], atol=self.precision, rtol=self.precision)

            # test out=variant
            sign_out = torch.empty_like(actual_value[0])
            logabsdet_out = torch.empty_like(actual_value[1])
            ans = torch.linalg.slogdet(full_tensor, out=(sign_out, logabsdet_out))
            self.assertEqual(ans[0], sign_out)
            self.assertEqual(ans[1], logabsdet_out)
            self.assertEqual(sign_out, actual_value[0])
            self.assertEqual(logabsdet_out, actual_value[1])

        for matsize, batchdims in itertools.product([0, 3, 5], [(0,), (3,), (5, 3)]):
            run_test(matsize, batchdims, mat_chars=['hermitian_pd'])
            run_test(matsize, batchdims, mat_chars=['singular'])
            run_test(matsize, batchdims, mat_chars=['non_singular'])
            run_test(matsize, batchdims, mat_chars=['hermitian', 'hermitian_pd', 'hermitian_psd'])
            run_test(matsize, batchdims, mat_chars=['singular', 'non_singular'])

    @skipCUDAIfNoMagma
    @skipCPUIfNoLapack
    @dtypes(*floating_and_complex_types())
    def test_slogdet_errors_and_warnings(self, device, dtype):
        # slogdet requires the input to be a square matrix or batch of square matrices
        a = torch.randn(2, 3, device=device, dtype=dtype)
        with self.assertRaisesRegex(RuntimeError, r'must be batches of square matrices'):
            torch.linalg.slogdet(a)

        # slogdet requires the input to be at least 2 dimensional tensor
        a = torch.randn(2, device=device, dtype=dtype)
        with self.assertRaisesRegex(RuntimeError, r'must have at least 2 dimensions'):
            torch.linalg.slogdet(a)

        # slogdet requires the input to be of float, double, cfloat or cdouble types
        a = torch.randn(2, 2, device=device, dtype=torch.bfloat16)
        with self.assertRaisesRegex(RuntimeError, r'of float, double, cfloat or cdouble types'):
            torch.linalg.slogdet(a)

        # if non-empty out tensor with wrong shape is passed a warning is given
        a = torch.randn(2, 3, 3, device=device, dtype=dtype)
        sign_out = torch.empty(1, device=device, dtype=dtype)
        real_dtype = a.real.dtype if dtype.is_complex else dtype
        logabsdet_out = torch.empty(1, device=device, dtype=real_dtype)
        with warnings.catch_warnings(record=True) as w:
            # Trigger warning
            torch.linalg.slogdet(a, out=(sign_out, logabsdet_out))
            # Check warning occurs
            self.assertEqual(len(w), 1)
            self.assertTrue("An output with one or more elements was resized" in str(w[-1].message))

        # dtypes should be safely castable
        sign_out = torch.empty_like(a).to(torch.int)
        logabsdet_out = torch.empty_like(a).to(torch.int)
        with self.assertRaisesRegex(RuntimeError, "but got sign with dtype Int"):
            torch.linalg.slogdet(a, out=(sign_out, logabsdet_out))

        sign_out = torch.empty(0, device=device, dtype=dtype)
        with self.assertRaisesRegex(RuntimeError, "but got logabsdet with dtype Int"):
            torch.linalg.slogdet(a, out=(sign_out, logabsdet_out))

        # device should match
        if torch.cuda.is_available():
            wrong_device = 'cpu' if self.device_type != 'cpu' else 'cuda'
            sign_out = torch.empty(0, device=wrong_device, dtype=dtype)
            logabsdet_out = torch.empty(0, device=wrong_device, dtype=real_dtype)
            with self.assertRaisesRegex(RuntimeError, "tensors to be on the same device"):
                torch.linalg.slogdet(a, out=(sign_out, logabsdet_out))

    @skipCUDAIf(torch.version.cuda is not None
                and torch.version.cuda.split(".") < ["11", "3"], "There's a bug in cuSOLVER < 11.3")
    @skipCUDAIfNoMagmaAndNoCusolver
    @skipCPUIfNoLapack
    @dtypes(torch.double)
    def test_det_logdet_slogdet(self, device, dtype):
        def reference_slogdet(M):
            sdet, logabsdet = np.linalg.slogdet(M.detach().cpu().numpy())
            return M.new_tensor(sdet), M.new_tensor(logabsdet)

        def test_single_det(M, target, desc):
            target_sdet, target_logabsdet = target

            det = M.det()
            logdet = M.logdet()
            sdet, logabsdet = M.slogdet()
            linalg_sdet, linalg_logabsdet = torch.linalg.slogdet(M)

            # Test det
            self.assertEqual(det, target_sdet * target_logabsdet.exp(),
                             atol=1e-6, rtol=0, msg='{} (det)'.format(desc))

            # Test slogdet
            # Compare the overall value rather than individual parts because of
            # precision issues when det is near zero.
            self.assertEqual(sdet * logabsdet.exp(), target_sdet * target_logabsdet.exp(),
                             atol=1e-6, rtol=0, msg='{} (slogdet)'.format(desc))
            self.assertEqual(linalg_sdet * linalg_logabsdet.exp(), target_sdet * target_logabsdet.exp(),
                             atol=1e-6, rtol=0, msg='{} (linalg_slogdet)'.format(desc))

            # Test logdet
            # Compare logdet against our own pytorch slogdet because they should
            # be consistent, while it may behave slightly differently with other
            # slogdet implementations when det is near zero due to precision
            # issues.
            if sdet.item() < 0:
                self.assertTrue(logdet.item() != logdet.item(), '{} (logdet negative case)'.format(desc))
            else:
                self.assertEqual(logdet.exp(), target_logabsdet.exp(),
                                 atol=1e-6, rtol=0, msg='{} (logdet non-negative case)'.format(desc))

        eye = torch.eye(5, dtype=dtype, device=device)
        test_single_det(eye, (torch.ones((), dtype=dtype, device=device), torch.zeros((), dtype=dtype, device=device)), 'identity')
        # Testing bug in #34061 (https://github.com/pytorch/pytorch/issues/34061)
        for n in range(250, 551, 100):
            mat = torch.randn(n, n, dtype=dtype, device=device)
            q, _ = torch.qr(mat)
            ref_det, ref_logabsdet = reference_slogdet(q)
            test_single_det(q, (ref_det, ref_logabsdet), 'orthogonal')

        def test(M):
            assert M.size(0) >= 5, 'this helper fn assumes M to be at least 5x5'
            M = M.to(device)

            ref_M_sdet, ref_M_logabsdet = reference_slogdet(M)

            test_single_det(M, (ref_M_sdet, ref_M_logabsdet), 'basic')
            if ref_M_logabsdet.exp().item() >= 1e-6:  # skip singular
                M_inv = M.inverse()
                test_single_det(M_inv, reference_slogdet(M_inv), 'inverse')

            test_single_det(M, (ref_M_sdet, ref_M_logabsdet), 'transpose')

            for x in [0, 2, 4]:
                for scale in [-2, -0.1, 0, 10]:
                    if scale > 0:
                        target = ref_M_sdet, ref_M_logabsdet + math.log(scale)
                    elif scale == 0:
                        target = torch.zeros_like(ref_M_sdet), torch.full_like(ref_M_logabsdet, -inf)
                    else:
                        target = ref_M_sdet.neg(), ref_M_logabsdet + math.log(-scale)

                    # dim 0
                    M_clone = M.clone()
                    M_clone[:, x] *= scale
                    test_single_det(M_clone, target, 'scale a row')
                    # dim 1
                    M_clone = M.clone()
                    M_clone[x, :] *= scale
                    test_single_det(M_clone, target, 'scale a column')

            for x1, x2 in [(0, 3), (4, 1), (3, 2)]:
                assert x1 != x2, 'x1 and x2 needs to be different for this test'
                target = torch.zeros_like(ref_M_sdet), torch.full_like(ref_M_logabsdet, -inf)
                # dim 0
                M_clone = M.clone()
                M_clone[:, x2] = M_clone[:, x1]
                test_single_det(M_clone, target, 'two rows are same')
                # dim 1
                M_clone = M.clone()
                M_clone[x2, :] = M_clone[x1, :]
                test_single_det(M_clone, target, 'two columns are same')

                for scale1, scale2 in [(0.3, -1), (0, 2), (10, 0.1)]:
                    det_scale = scale1 * scale2 * -1
                    if det_scale > 0:
                        target = ref_M_sdet, ref_M_logabsdet + math.log(det_scale)
                    elif det_scale == 0:
                        target = torch.zeros_like(ref_M_sdet), torch.full_like(ref_M_logabsdet, -inf)
                    else:
                        target = ref_M_sdet.neg(), ref_M_logabsdet + math.log(-det_scale)

                    # dim 0
                    M_clone = M.clone()
                    t = M_clone[:, x1] * scale1
                    M_clone[:, x1] += M_clone[:, x2] * scale2
                    M_clone[:, x2] = t
                    test_single_det(M_clone, target, 'exchanging rows')
                    # dim 1
                    M_clone = M.clone()
                    t = M_clone[x1, :] * scale1
                    M_clone[x1, :] += M_clone[x2, :] * scale2
                    M_clone[x2, :] = t
                    test_single_det(M_clone, target, 'exchanging columns')

        def get_random_mat_scale(n):
            # For matrices with values i.i.d. with 0 mean, unit variance, and
            # subexponential tail, we have:
            #   E[log det(A^2)] \approx log((n-1)!)
            #
            # Notice:
            #   log Var[det(A)] = log E[det(A^2)] >= E[log det(A^2)]
            #
            # So:
            #   stddev[det(A)] >= sqrt( (n-1)! )
            #
            # We use this as an intuitive guideline to scale random generated
            # matrices so our closeness tests can work more robustly:
            #   scale by sqrt( (n-1)! )^(-1/n) = ( (n-1)! )^(-1/(2n))
            #
            # source: https://arxiv.org/pdf/1112.0752.pdf

            # TODO: technically we need subexponential distn for this to hold,
            #       but we mostly use gaussian entries below. Consider switching
            #       to Chi-sq if this turns out not stable enough, since Chi-sq
            #       is easy enough to sample from.
            return math.factorial(n - 1) ** (-1.0 / (2 * n))

        for n in [5, 10, 25]:
            scale = get_random_mat_scale(n)
            test(torch.randn(n, n, dtype=dtype, device=device) * scale)
            r = torch.randn(n, n, dtype=dtype, device=device) * scale
            # symmetric psd
            test(r.mm(r.t()))
            # symmetric pd
            r = torch.randn(n, n, dtype=dtype, device=device) * scale
            test(r.mm(r.t()) + torch.eye(n, dtype=dtype, device=device) * 1e-6)
            # symmetric
            r = torch.randn(n, n, dtype=dtype, device=device) * scale
            for i in range(n):
                for j in range(i):
                    r[i, j] = r[j, i]
            test(r)
            # non-contiguous
            test((torch.randn(n, n, n + 1, dtype=dtype, device=device) * scale)[:, 2, 1:])
            # det = 0
            r = torch.randn(n, n, dtype=dtype, device=device) * scale
            u, s, v = r.svd()
            if reference_slogdet(u)[0] < 0:
                u = -u
            if reference_slogdet(v)[0] < 0:
                v = -v
            s[0] *= -1
            s[-1] = 0
            test(u.mm(s.diag()).mm(v))

        # Small values to test numerical stability. Note that we don't scale
        # this matrix.
        r = torch.randn(512, 512, dtype=dtype, device=device)
        u, s, v = r.svd()
        s.fill_(1. / (100 * s.numel()))
        test(u.mm(s.diag()).mm(v))

    @skipCUDAIfNoMagma
    @skipCPUIfNoLapack
    @dtypes(torch.double)
    def test_det_logdet_slogdet_batched(self, device, dtype):
        from torch.testing._internal.common_utils import (random_symmetric_matrix, random_symmetric_psd_matrix,
                                                          random_symmetric_pd_matrix, random_square_matrix_of_rank)

        # mat_chars denotes matrix characteristics
        # possible values are: sym, sym_psd, sym_pd, sing, non_sym
        def run_test(matsize, batchdims, mat_chars):
            num_matrices = reduce(lambda x, y: x * y, batchdims, 1)
            list_of_matrices = []

            for idx in range(num_matrices):
                mat_type = idx % len(mat_chars)
                if mat_chars[mat_type] == 'sym':
                    list_of_matrices.append(random_symmetric_matrix(matsize, dtype=dtype, device=device))
                elif mat_chars[mat_type] == 'sym_psd':
                    list_of_matrices.append(random_symmetric_psd_matrix(matsize, dtype=dtype, device=device))
                elif mat_chars[mat_type] == 'sym_pd':
                    list_of_matrices.append(random_symmetric_pd_matrix(matsize, dtype=dtype, device=device))
                elif mat_chars[mat_type] == 'sing':
                    list_of_matrices.append(torch.ones(matsize, matsize, dtype=dtype, device=device))
                elif mat_chars[mat_type] == 'non_sing':
                    list_of_matrices.append(random_square_matrix_of_rank(matsize, matsize, dtype=dtype, device=device))
            full_tensor = torch.stack(list_of_matrices, dim=0).reshape(batchdims + (matsize, matsize))
            # Scaling adapted from `get_random_mat_scale` in _test_det_logdet_slogdet
            full_tensor *= (math.factorial(matsize - 1) ** (-1.0 / (2 * matsize)))

            for fn in [torch.det, torch.logdet, torch.slogdet, torch.linalg.slogdet]:
                expected_value = []
                actual_value = fn(full_tensor)
                for full_idx in itertools.product(*map(lambda x: list(range(x)), batchdims)):
                    expected_value.append(fn(full_tensor[full_idx]))

                if fn == torch.slogdet or fn == torch.linalg.slogdet:
                    sign_value = torch.stack([tup[0] for tup in expected_value], dim=0).reshape(batchdims)
                    expected_value = torch.stack([tup[1] for tup in expected_value], dim=0).reshape(batchdims)
                    self.assertEqual(sign_value, actual_value[0])
                    self.assertEqual(expected_value, actual_value[1])
                else:
                    expected_value = torch.stack(expected_value, dim=0).reshape(batchdims)
                    self.assertEqual(actual_value, expected_value)

        for matsize, batchdims in itertools.product([3, 5], [(3,), (5, 3)]):
            run_test(matsize, batchdims, mat_chars=['sym_pd'])
            run_test(matsize, batchdims, mat_chars=['sing'])
            run_test(matsize, batchdims, mat_chars=['non_sing'])
            run_test(matsize, batchdims, mat_chars=['sym', 'sym_pd', 'sym_psd'])
            run_test(matsize, batchdims, mat_chars=['sing', 'non_sing'])

    @skipCUDAIfNoMagma
    @skipCPUIfNoLapack
    @dtypes(*floating_and_complex_types())
    def test_cholesky_inverse(self, device, dtype):
        from torch.testing._internal.common_utils import random_hermitian_pd_matrix

        def run_test(shape, batch, upper, contiguous):
            A = random_hermitian_pd_matrix(shape, *batch, dtype=dtype, device=device)
            if A.numel() > 0 and not contiguous:
                A = A.mT
                self.assertFalse(A.is_contiguous())
            L = torch.linalg.cholesky(A)
            expected_inverse = torch.inverse(A)
            L = L.mH if upper else L
            actual_inverse = torch.cholesky_inverse(L, upper)
            self.assertEqual(actual_inverse, expected_inverse)

        shapes = (0, 3, 5)
        batches = ((), (0,), (3, ), (2, 2))
        for shape, batch, upper, contiguous in list(itertools.product(shapes, batches, (True, False), (True, False))):
            run_test(shape, batch, upper, contiguous)

        # check the out= variant
        A = random_hermitian_pd_matrix(3, 2, dtype=dtype, device=device)
        L = torch.linalg.cholesky(A)

        # There are two code paths currently for the out= variant
        # 1. When 'out' tensor is in Fortran (column-major) memory format
        # then the fast route is taken and the storage is reused directly in the computations
        # 2. When 'out' tensor is not in Fortran format then a temporary tensor is allocated internally
        # and the result is copied from the temporary tensor to 'out' tensor

        # This test checks the first code path
        out = torch.empty_like(A)
        out_t = out.mT.clone(memory_format=torch.contiguous_format)
        out = out_t.mT
        ans = torch.cholesky_inverse(L, out=out)
        self.assertEqual(ans, out)
        expected = torch.inverse(A)
        self.assertEqual(expected, out)

        # This test checks the second code path
        out = torch.empty_like(A)
        ans = torch.cholesky_inverse(L, out=out)
        self.assertEqual(ans, out)
        expected = torch.inverse(A)
        self.assertEqual(expected, out)

    @skipCUDAIfNoMagma
    @skipCPUIfNoLapack
    @dtypes(*floating_and_complex_types())
    def test_cholesky_inverse_errors_and_warnings(self, device, dtype):
        # cholesky_inverse requires the input to be at least 2 dimensional tensor
        a = torch.randn(2, device=device, dtype=dtype)
        with self.assertRaisesRegex(RuntimeError, "must have at least 2 dimensions"):
            torch.cholesky_inverse(a)

        # cholesky_inverse requires a square matrix
        a = torch.randn(2, 3, device=device, dtype=dtype)
        with self.assertRaisesRegex(RuntimeError, "must be batches of square matrices"):
            torch.cholesky_inverse(a)

        # if non-empty out tensor with wrong shape is passed a warning is given
        a = torch.randn(3, 3, device=device, dtype=dtype)
        out = torch.empty(2, 3, device=device, dtype=dtype)
        with warnings.catch_warnings(record=True) as w:
            # Trigger warning
            torch.cholesky_inverse(a, out=out)
            # Check warning occurs
            self.assertEqual(len(w), 1)
            self.assertTrue("An output with one or more elements was resized" in str(w[-1].message))

        # dtypes should be safely castable
        out = torch.empty(*a.shape, dtype=torch.int, device=device)
        with self.assertRaisesRegex(RuntimeError, "but got result with dtype Int"):
            torch.cholesky_inverse(a, out=out)

        # device should match
        if torch.cuda.is_available():
            wrong_device = 'cpu' if self.device_type != 'cpu' else 'cuda'
            out = torch.empty(0, device=wrong_device, dtype=dtype)
            with self.assertRaisesRegex(RuntimeError, "Expected all tensors to be on the same device"):
                torch.cholesky_inverse(a, out=out)

        # cholesky_inverse raises an error for invalid inputs on CPU
        # for example if at least one diagonal element is zero
        a = torch.randn(3, 3, device=device, dtype=dtype)
        a[1, 1] = 0
        if self.device_type == 'cpu':
            with self.assertRaisesRegex(torch.linalg.LinAlgError, r"cholesky_inverse: The diagonal element 2 is zero"):
                torch.cholesky_inverse(a)
        # cholesky_inverse on GPU does not raise an error for this case
        elif self.device_type == 'cuda':
            out = torch.cholesky_inverse(a)
            self.assertTrue(out.isinf().any() or out.isnan().any())

    def _select_broadcastable_dims(self, dims_full=None):
        # select full dimensionality
        if dims_full is None:
            dims_full = []
            ndims = random.randint(1, 4)
            dims_full = [random.randint(1, 8) for _ in range(ndims)]
        else:
            ndims = len(dims_full)

        # select actual dimensions for ops:
        # larger: full ndims, individual sizes may be reduced
        # smaller: possibly reduced ndims, sizes may be reduced
        smaller_ndims = random.randint(1, ndims)
        dims_small = []
        dims_large = []
        for i in range(ndims - 1, -1, -1):
            j = random.randint(1, 3)
            if j == 1:  # no reduced singleton dimension
                ds = dims_full[i]
                dl = dims_full[i]
            elif j == 2:  # larger may have reduced singleton dimension
                ds = dims_full[i]
                dl = 1 if len(dims_small) < smaller_ndims else dims_full[i]
            elif j == 3:  # smaller may have reduced singleton dimension
                ds = 1
                dl = dims_full[i]
            dims_large = [dl] + dims_large
            if len(dims_small) < smaller_ndims:
                dims_small = [ds] + dims_small
        return (dims_small, dims_large, dims_full)

    def test_broadcast_fused_matmul(self, device):
        fns = ["baddbmm", "addbmm", "addmm", "addmv", "addr"]

        for fn in fns:
            batch_dim = random.randint(1, 8)
            n_dim = random.randint(1, 8)
            m_dim = random.randint(1, 8)
            p_dim = random.randint(1, 8)

            def dims_full_for_fn():
                if fn == "baddbmm":
                    return ([batch_dim, n_dim, p_dim], [batch_dim, n_dim, m_dim], [batch_dim, m_dim, p_dim])
                elif fn == "addbmm":
                    return ([n_dim, p_dim], [batch_dim, n_dim, m_dim], [batch_dim, m_dim, p_dim])
                elif fn == "addmm":
                    return ([n_dim, p_dim], [n_dim, m_dim], [m_dim, p_dim])
                elif fn == "addmv":
                    return ([n_dim], [n_dim, m_dim], [m_dim])
                elif fn == "addr":
                    return ([n_dim, m_dim], [n_dim], [m_dim])
                else:
                    raise AssertionError("unknown function")

            (t0_dims_full, t1_dims, t2_dims) = dims_full_for_fn()
            (t0_dims_small, _, _) = self._select_broadcastable_dims(t0_dims_full)

            t0_small = torch.randn(*t0_dims_small, device=device).float()
            t1 = torch.randn(*t1_dims, device=device).float()
            t2 = torch.randn(*t2_dims, device=device).float()

            t0_full = t0_small.expand(*t0_dims_full).to(device)

            fntorch = getattr(torch, fn)
            r0 = fntorch(t0_small, t1, t2)
            r1 = fntorch(t0_full, t1, t2)
            self.assertEqual(r0, r1)

    @tf32_on_and_off(0.001)
    def test_broadcast_batched_matmul(self, device):
        n_dim = random.randint(1, 8)
        m_dim = random.randint(1, 8)
        p_dim = random.randint(1, 8)
        full_batch_dims = [random.randint(1, 3) for i in range(random.randint(1, 3))]
        (batch_dims_small, _, _) = self._select_broadcastable_dims(full_batch_dims)

        def verify_batched_matmul(full_lhs, one_dimensional):
            if not one_dimensional:
                lhs_dims = [n_dim, m_dim]
                rhs_dims = [m_dim, p_dim]
                result_dims = [n_dim, p_dim]
            else:
                lhs_dims = [n_dim, m_dim] if full_lhs else [m_dim]
                rhs_dims = [m_dim, p_dim] if not full_lhs else [m_dim]
                result_dims = [n_dim] if full_lhs else [p_dim]

            lhs_mat_dims = lhs_dims if len(lhs_dims) != 1 else [1, m_dim]
            rhs_mat_dims = rhs_dims if len(rhs_dims) != 1 else [m_dim, 1]
            full_mat_dims = lhs_mat_dims if full_lhs else rhs_mat_dims
            dim0_dims = rhs_dims if full_lhs else lhs_dims
            small_dims = batch_dims_small + (rhs_mat_dims if full_lhs else lhs_mat_dims)

            small = torch.randn(*(small_dims), device=device).float()
            dim0 = torch.randn(*(dim0_dims), device=device).float()
            full = torch.randn(*(full_batch_dims + full_mat_dims), device=device).float()
            if not one_dimensional:
                (lhsTensors, rhsTensors) = ((full,), (small, dim0)) if full_lhs else ((small, dim0), (full,))
            else:
                (lhsTensors, rhsTensors) = ((full,), (dim0,)) if full_lhs else ((dim0,), (full,))

            def maybe_squeeze_result(l, r, result):
                if len(lhs_dims) == 1 and l.dim() != 1:
                    return result.squeeze(-2)
                elif len(rhs_dims) == 1 and r.dim() != 1:
                    return result.squeeze(-1)
                else:
                    return result

            for lhs in lhsTensors:
                lhs_expanded = lhs.expand(*(torch.Size(full_batch_dims) + torch.Size(lhs_mat_dims)))
                lhs_expanded_matmul_fn = lhs_expanded.matmul
                for rhs in rhsTensors:
                    rhs_expanded = ((rhs if len(rhs_dims) != 1 else rhs.unsqueeze(-1)).
                                    expand(*(torch.Size(full_batch_dims) + torch.Size(rhs_mat_dims))))
                    truth = maybe_squeeze_result(lhs_expanded, rhs_expanded, lhs_expanded_matmul_fn(rhs_expanded))
                    for l in (lhs, lhs_expanded):
                        for r in (rhs, rhs_expanded):
                            l_matmul_fn = l.matmul
                            result = maybe_squeeze_result(l, r, l_matmul_fn(r))
                            self.assertEqual(truth, result)
                            # test torch.matmul function as well
                            torch_result = maybe_squeeze_result(l, r, torch.matmul(l, r))
                            self.assertEqual(truth, torch_result)
                            # test torch.matmul with out
                            out = torch.zeros_like(torch_result)
                            torch.matmul(l, r, out=out)
                            self.assertEqual(truth, maybe_squeeze_result(l, r, out))

                # compare to bmm
                bmm_result = (torch.bmm(lhs_expanded.contiguous().view(-1, *lhs_mat_dims),
                                        rhs_expanded.contiguous().view(-1, *rhs_mat_dims)))
                self.assertEqual(truth.view(-1, *result_dims), bmm_result.view(-1, *result_dims))

        for indices in itertools.product((True, False), repeat=2):
            verify_batched_matmul(*indices)

    def lu_solve_test_helper(self, A_dims, b_dims, pivot, device, dtype):
        make_fullrank = make_fullrank_matrices_with_distinct_singular_values
        make_A = partial(make_fullrank, device=device, dtype=dtype)

        b = torch.randn(*b_dims, dtype=dtype, device=device)
        A = make_A(*A_dims)
        LU_data, LU_pivots, info = torch.lu(A, get_infos=True, pivot=pivot)
        self.assertEqual(info, torch.zeros_like(info))
        return b, A, LU_data, LU_pivots

    @skipCPUIfNoLapack
    @skipCUDAIfNoMagma
    @dtypes(*floating_and_complex_types())
    @precisionOverride({torch.float32: 1e-3, torch.complex64: 1e-3,
                        torch.float64: 1e-8, torch.complex128: 1e-8})
    def test_lu_solve(self, device, dtype):
        def sub_test(pivot):
            for k, n in zip([2, 3, 5], [3, 5, 7]):
                b, A, LU_data, LU_pivots = self.lu_solve_test_helper((n, n), (n, k), pivot, device, dtype)
                x = torch.lu_solve(b, LU_data, LU_pivots)
                self.assertEqual(b, np.matmul(A.cpu(), x.cpu()))

        sub_test(True)
        if self.device_type == 'cuda':
            sub_test(False)

    @skipCUDAIfNoMagma
    @skipCPUIfNoLapack
    @dtypes(*floating_and_complex_types())
    @precisionOverride({torch.float32: 1e-3, torch.complex64: 1e-3,
                        torch.float64: 1e-8, torch.complex128: 1e-8})
    def test_lu_solve_batched(self, device, dtype):
        def sub_test(pivot):
            def lu_solve_batch_test_helper(A_dims, b_dims, pivot):
                b, A, LU_data, LU_pivots = self.lu_solve_test_helper(A_dims, b_dims, pivot, device, dtype)
                x_exp_list = []
                for i in range(b_dims[0]):
                    x_exp_list.append(torch.lu_solve(b[i], LU_data[i], LU_pivots[i]))
                x_exp = torch.stack(x_exp_list)  # Stacked output
                x_act = torch.lu_solve(b, LU_data, LU_pivots)  # Actual output
                self.assertEqual(x_exp, x_act)  # Equality check
                Ax = np.matmul(A.cpu(), x_act.cpu())
                self.assertEqual(b, Ax)

            for batchsize in [1, 3, 4]:
                lu_solve_batch_test_helper((batchsize, 5, 5), (batchsize, 5, 10), pivot)

        # Tests tensors with 0 elements
        b = torch.randn(3, 0, 3, dtype=dtype, device=device)
        A = torch.randn(3, 0, 0, dtype=dtype, device=device)
        LU_data, LU_pivots = torch.lu(A)
        self.assertEqual(torch.empty_like(b), b.lu_solve(LU_data, LU_pivots))

        sub_test(True)
        if self.device_type == 'cuda':
            sub_test(False)

    @slowTest
    @skipCUDAIfNoMagma
    @skipCPUIfNoLapack
    @dtypes(*floating_and_complex_types())
    def test_lu_solve_batched_many_batches(self, device, dtype):
        def run_test(A_dims, b_dims):
            b, A, LU_data, LU_pivots = self.lu_solve_test_helper(A_dims, b_dims, True, device, dtype)
            x = torch.lu_solve(b, LU_data, LU_pivots)
            Ax = torch.matmul(A, x)
            self.assertEqual(Ax, b.expand_as(Ax))

        run_test((65536, 5, 5), (65536, 5, 10))
        run_test((262144, 5, 5), (262144, 5, 10))

    @skipCUDAIfNoMagma
    @skipCPUIfNoLapack
    @dtypes(*floating_and_complex_types())
    def test_lu_solve_batched_broadcasting(self, device, dtype):
        make_fullrank = make_fullrank_matrices_with_distinct_singular_values
        make_A = partial(make_fullrank, device=device, dtype=dtype)

        def run_test(A_dims, b_dims, pivot=True):
            A_matrix_size = A_dims[-1]
            A_batch_dims = A_dims[:-2]
            A = make_A(*A_batch_dims, A_matrix_size, A_matrix_size)
            b = make_tensor(b_dims, dtype=dtype, device=device)
            x_exp = np.linalg.solve(A.cpu(), b.cpu())
            LU_data, LU_pivots = torch.lu(A, pivot=pivot)
            x = torch.lu_solve(b, LU_data, LU_pivots)
            self.assertEqual(x, x_exp)

        # test against numpy.linalg.solve
        run_test((2, 1, 3, 4, 4), (2, 1, 3, 4, 6))  # no broadcasting
        run_test((2, 1, 3, 4, 4), (4, 6))  # broadcasting b
        run_test((4, 4), (2, 1, 3, 4, 2))  # broadcasting A
        run_test((1, 3, 1, 4, 4), (2, 1, 3, 4, 5))  # broadcasting A & b

    @onlyCUDA
    @skipCUDAIfNoMagma
    @dtypes(*floating_and_complex_types())
    # this tests https://github.com/pytorch/pytorch/issues/36921
    def test_lu_solve_large_matrices(self, device, dtype):
        def run_test(A_dims, b_dims):
            b, A, LU_data, LU_pivots = self.lu_solve_test_helper(A_dims, b_dims, True, device, dtype)
            x = torch.lu_solve(b, LU_data, LU_pivots)
            Ax = torch.matmul(A, x)
            self.assertEqual(Ax, b.expand_as(Ax))

        run_test((1, 1), (1, 1, 1025))

    @skipCUDAIfNoMagma
    @skipCPUIfNoLapack
    @dtypes(*floating_and_complex_types())
    def test_lu_solve_out_errors_and_warnings(self, device, dtype):
        # dtypes should be safely castable
        a = torch.eye(2, dtype=dtype, device=device)
        LU_data, LU_pivots = torch.lu(a, pivot=True)
        b = torch.randn(2, 1, dtype=dtype, device=device)
        out = torch.empty(0, dtype=torch.int, device=device)
        with self.assertRaisesRegex(RuntimeError, "but got result with dtype Int"):
            torch.lu_solve(b, LU_data, LU_pivots, out=out)

        # device should match
        if torch.cuda.is_available():
            wrong_device = 'cpu' if self.device_type != 'cpu' else 'cuda'
            out = torch.empty(0, dtype=dtype, device=wrong_device)
            with self.assertRaisesRegex(RuntimeError, "tensors to be on the same device"):
                torch.lu_solve(b, LU_data, LU_pivots, out=out)

        # if out tensor with wrong shape is passed a warning is given
        with warnings.catch_warnings(record=True) as w:
            out = torch.empty(1, dtype=dtype, device=device)
            # Trigger warning
            torch.lu_solve(b, LU_data, LU_pivots, out=out)
            # Check warning occurs
            self.assertEqual(len(w), 1)
            self.assertTrue("An output with one or more elements was resized" in str(w[-1].message))

    @precisionOverride({torch.float32: 1e-5, torch.complex64: 1e-5})
    @skipCUDAIfNoMagma
    @skipCPUIfNoLapack
    @dtypes(*floating_and_complex_types())
    def test_symeig(self, device, dtype):
        from torch.testing._internal.common_utils import random_hermitian_matrix

        def run_test(dims, eigenvectors, upper):
            x = random_hermitian_matrix(*dims, dtype=dtype, device=device)
            if dtype.is_complex:
                real_dtype = torch.float32 if dtype is torch.complex64 else torch.float64
            else:
                real_dtype = dtype
            oute = torch.empty(dims[1:] + dims[:1], dtype=real_dtype, device=device)
            outv = torch.empty(dims[1:] + dims[:1] * 2, dtype=dtype, device=device)
            torch.symeig(x, eigenvectors=eigenvectors, upper=upper, out=(oute, outv))

            if eigenvectors:
                outv_ = outv.cpu().numpy()
                x_recon = np.matmul(np.matmul(outv_, torch.diag_embed(oute.to(dtype)).cpu().numpy()),
                                    outv_.swapaxes(-2, -1).conj())
                self.assertEqual(x, x_recon, atol=1e-8, rtol=0, msg='Incorrect reconstruction using V @ diag(e) @ V.T')
            else:
                eigvals, _ = torch.symeig(x, eigenvectors=True, upper=upper)
                self.assertEqual(eigvals, oute, msg='Eigenvalues mismatch')
                self.assertEqual(torch.empty(0, device=device, dtype=dtype), outv, msg='Eigenvector matrix not empty')

            rese, resv = x.symeig(eigenvectors=eigenvectors, upper=upper)
            self.assertEqual(rese, oute, msg="outputs of symeig and symeig with out don't match")
            self.assertEqual(resv, outv, msg="outputs of symeig and symeig with out don't match")

            # test non-contiguous
            x = random_hermitian_matrix(*dims, dtype=dtype, device=device)
            n_dim = len(dims) + 1
            # Reverse the batch dimensions and the matrix dimensions and then concat them
            x = x.permute(tuple(range(n_dim - 3, -1, -1)) + (n_dim - 1, n_dim - 2))
            assert not x.is_contiguous(), "x is intentionally non-contiguous"
            rese, resv = torch.symeig(x, eigenvectors=eigenvectors, upper=upper)
            if eigenvectors:
                resv_ = resv.cpu().numpy()
                x_recon = np.matmul(np.matmul(resv_, torch.diag_embed(rese.to(dtype)).cpu().numpy()),
                                    resv_.swapaxes(-2, -1).conj())
                self.assertEqual(x, x_recon, atol=1e-8, rtol=0, msg='Incorrect reconstruction using V @ diag(e) @ V.T')
            else:
                eigvals, _ = torch.symeig(x, eigenvectors=True, upper=upper)
                self.assertEqual(eigvals, rese, msg='Eigenvalues mismatch')
                self.assertEqual(torch.empty(0, device=device, dtype=dtype), resv, msg='Eigenvector matrix not empty')

        batch_dims_set = [(), (3,), (3, 5), (5, 3, 5)]
        for batch_dims, eigenvectors, upper in itertools.product(batch_dims_set, (True, False), (True, False)):
            run_test((5,) + batch_dims, eigenvectors, upper)

    @skipCUDAIfNoMagma
    @skipCPUIfNoLapack
    @dtypes(*floating_and_complex_types())
    def test_symeig_out_errors_and_warnings(self, device, dtype):
        from torch.testing._internal.common_utils import random_hermitian_matrix

        # if non-empty out tensor with wrong shape is passed a warning is given
        a = random_hermitian_matrix(3, dtype=dtype, device=device)
        real_dtype = a.real.dtype if dtype.is_complex else dtype
        out_w = torch.empty(7, 7, dtype=real_dtype, device=device)
        out_v = torch.empty(7, 7, dtype=dtype, device=device)
        with warnings.catch_warnings(record=True) as w:
            # Trigger warning
            torch.symeig(a, out=(out_w, out_v))
            self.assertTrue("An output with one or more elements was resized" in str(w[-2].message))
            self.assertTrue("An output with one or more elements was resized" in str(w[-1].message))

        # dtypes should be safely castable
        out_w = torch.empty(0, dtype=real_dtype, device=device)
        out_v = torch.empty(0, dtype=torch.int, device=device)
        with self.assertRaisesRegex(RuntimeError, "but got eigenvectors with dtype Int"):
            torch.symeig(a, out=(out_w, out_v))

        out_w = torch.empty(0, dtype=torch.int, device=device)
        out_v = torch.empty(0, dtype=dtype, device=device)
        with self.assertRaisesRegex(RuntimeError, "but got eigenvalues with dtype Int"):
            torch.symeig(a, out=(out_w, out_v))

        # device should match
        if torch.cuda.is_available():
            wrong_device = 'cpu' if self.device_type != 'cpu' else 'cuda'
            out_w = torch.empty(0, device=wrong_device, dtype=dtype)
            out_v = torch.empty(0, device=device, dtype=dtype)
            with self.assertRaisesRegex(RuntimeError, "tensors to be on the same device"):
                torch.symeig(a, out=(out_w, out_v))
            out_w = torch.empty(0, device=device, dtype=dtype)
            out_v = torch.empty(0, device=wrong_device, dtype=dtype)
            with self.assertRaisesRegex(RuntimeError, "tensors to be on the same device"):
                torch.symeig(a, out=(out_w, out_v))

    @skipCUDAIfNoMagma
    @skipCPUIfNoLapack
    def test_pca_lowrank(self, device):
        from torch.testing._internal.common_utils import random_lowrank_matrix, random_sparse_matrix

        dtype = torch.double

        def run_subtest(guess_rank, actual_rank, matrix_size, batches, device, pca, **options):
            density = options.pop('density', 1)
            if isinstance(matrix_size, int):
                rows = columns = matrix_size
            else:
                rows, columns = matrix_size
            if density == 1:
                a_input = random_lowrank_matrix(actual_rank, rows, columns, *batches, device=device, dtype=dtype)
                a = a_input
            else:
                a_input = random_sparse_matrix(rows, columns, density, device=device, dtype=dtype)
                a = a_input.to_dense()

            u, s, v = pca(a_input, q=guess_rank, **options)

            self.assertEqual(s.shape[-1], guess_rank)
            self.assertEqual(u.shape[-2], rows)
            self.assertEqual(u.shape[-1], guess_rank)
            self.assertEqual(v.shape[-1], guess_rank)
            self.assertEqual(v.shape[-2], columns)

            A1 = u.matmul(s.diag_embed()).matmul(v.mT)
            ones_m1 = torch.ones(batches + (rows, 1), dtype=a.dtype, device=device)
            c = a.sum(axis=-2) / rows
            c = c.reshape(batches + (1, columns))
            A2 = a - ones_m1.matmul(c)
            self.assertEqual(A1, A2)

            if density == 1:
                # actual rank is known only for dense input
                detect_rank = (s.abs() > 1e-5).sum(axis=-1)
                self.assertEqual(actual_rank * torch.ones(batches, device=device, dtype=torch.int64), detect_rank)
                S = torch.linalg.svdvals(A2)
                self.assertEqual(s[..., :actual_rank], S[..., :actual_rank])

        all_batches = [(), (1,), (3,), (2, 3)]
        for actual_rank, size, all_batches in [
                (2, (17, 4), all_batches),
                (2, (100, 4), all_batches),
                (6, (100, 40), all_batches),
                (12, (1000, 1000), [()]),
        ]:
            for batches in all_batches:
                for guess_rank in [
                        actual_rank,
                        actual_rank + 2,
                        actual_rank + 6,
                ]:
                    if guess_rank <= min(*size):
                        run_subtest(guess_rank, actual_rank, size, batches, device, torch.pca_lowrank)
                        run_subtest(guess_rank, actual_rank, size[::-1], batches, device, torch.pca_lowrank)

        # sparse input
        for guess_rank, size in [
                (4, (17, 4)), (4, (4, 17)), (16, (17, 17)),
                (21, (100, 40)), (20, (40, 100)), (600, (1000, 1000))]:
            for density in [0.005, 0.1]:
                run_subtest(guess_rank, None, size, (), device, torch.pca_lowrank, density=density)

        # jitting support
        jitted = torch.jit.script(torch.pca_lowrank)
        guess_rank, actual_rank, size, batches = 2, 2, (17, 4), ()
        run_subtest(guess_rank, actual_rank, size, batches, device, jitted)

    # Ensure that nuclear_norm's out variant gives the same result as the non-out
    @onlyNativeDeviceTypes
    @skipCUDAIfNoMagma
    @skipCPUIfNoLapack
    @dtypes(torch.float32, torch.float64)
    def test_nuclear_norm_out(self, device, dtype):
        test_cases = [
            # input size, dim
            ((25, 25), None),
            ((25, 25), (0, 1)),
            ((25, 25), (1, 0)),
            ((25, 25, 25), (2, 0)),
            ((25, 25, 25), (0, 1)),
        ]
        for keepdim in [False, True]:
            for input_size, dim in test_cases:
                msg = f'input_size: {input_size}, dim: {dim}, keepdim: {keepdim}'
                x = torch.randn(*input_size, device=device, dtype=dtype)
                result_out = torch.empty(0, device=device, dtype=dtype)
                if dim is None:
                    result = torch.nuclear_norm(x, keepdim=keepdim)
                    torch.nuclear_norm(x, keepdim=keepdim, out=result_out)
                else:
                    result = torch.nuclear_norm(x, keepdim=keepdim, dim=dim)
                    torch.nuclear_norm(x, keepdim=keepdim, dim=dim, out=result_out)
                self.assertEqual(result, result_out, msg=msg)

    @skipCUDAIfNoMagma
    @skipCPUIfNoLapack
    @dtypes(*floating_and_complex_types())
    def test_geqrf(self, device, dtype):

        def run_test(shape):
            # numpy.linalg.qr with mode = 'raw' computes the same operation as torch.geqrf
            # so this test compares against that function
            A = make_tensor(shape, dtype=dtype, device=device)

            # numpy.linalg.qr doesn't work with batched input
            m, n = A.shape[-2:]
            tau_size = "n" if m > n else "m"
            np_dtype = A.cpu().numpy().dtype
            ot = [np_dtype, np_dtype]
            numpy_geqrf_batched = np.vectorize(
                lambda x: np.linalg.qr(x, mode='raw'),
                otypes=ot,
                signature=f'(m,n)->(n,m),({tau_size})')

            expected = numpy_geqrf_batched(A.cpu())
            actual = torch.geqrf(A)

            # numpy.linalg.qr returns transposed result
            self.assertEqual(expected[0].swapaxes(-2, -1), actual[0])
            self.assertEqual(expected[1], actual[1])

        batches = [(), (0, ), (2, ), (2, 1)]
        ns = [5, 2, 0]
        for batch, (m, n) in product(batches, product(ns, ns)):
            run_test((*batch, m, n))

    @skipCUDAIfNoMagma
    @skipCPUIfNoLapack
    @dtypes(torch.double)
    def test_lstsq(self, device, dtype):
        def _test_underdetermined(a, b, expectedNorm):
            # underdetermined systems are only supported on CPU
            if self.device_type != 'cpu':
                return

            m = a.size()[0]
            n = a.size()[1]
            assert(m <= n)

            a_copy = a.clone()
            b_copy = b.clone()
            res1 = torch.lstsq(b, a)[0]
            self.assertEqual(a, a_copy, atol=0, rtol=0)
            self.assertEqual(b, b_copy, atol=0, rtol=0)
            self.assertEqual((torch.mm(a, res1) - b).norm(), expectedNorm, atol=1e-8, rtol=0)

            ta = torch.tensor((), dtype=dtype, device=device)
            tb = torch.tensor((), dtype=dtype, device=device)
            res2 = torch.lstsq(b, a, out=(tb, ta))[0]
            self.assertEqual(a, a_copy, atol=0, rtol=0)
            self.assertEqual(b, b_copy, atol=0, rtol=0)
            self.assertEqual((torch.mm(a, res1) - b).norm(), expectedNorm, atol=1e-8, rtol=0)

            res3 = torch.lstsq(b, a, out=(b, a))[0]
            self.assertEqual((torch.mm(a_copy, b) - b_copy).norm(), expectedNorm, atol=1e-8, rtol=0)
            self.assertEqual(res1, tb, atol=0, rtol=0)
            self.assertEqual(res1, b, atol=0, rtol=0)
            self.assertEqual(res1, res2, atol=0, rtol=0)
            self.assertEqual(res1, res3, atol=0, rtol=0)

        def _test_overdetermined(a, b, expectedNorm):
            m = a.size()[0]
            n = a.size()[1]
            assert(m > n)

            def check_norm(a, b, expected_norm, gels_result):
                # Checks |ax - b| and the residual info from the result

                # The first n rows is the least square solution.
                # Rows n to m-1 contain residual information.
                x = gels_result[:n]
                resid_info = gels_result[n:]

                resid_norm = (torch.mm(a, x) - b).norm()
                self.assertEqual(resid_norm, expectedNorm, atol=1e-8, rtol=0)
                self.assertEqual(resid_info.norm(), resid_norm, atol=1e-8, rtol=0)

            a_copy = a.clone()
            b_copy = b.clone()
            res1 = torch.lstsq(b, a)[0]
            self.assertEqual(a, a_copy, atol=0, rtol=0)
            self.assertEqual(b, b_copy, atol=0, rtol=0)
            check_norm(a, b, expectedNorm, res1)

            ta = torch.tensor((), dtype=dtype, device=device)
            tb = torch.tensor((), dtype=dtype, device=device)
            res2 = torch.lstsq(b, a, out=(tb, ta))[0]
            self.assertEqual(a, a_copy, atol=0, rtol=0)
            self.assertEqual(b, b_copy, atol=0, rtol=0)
            check_norm(a, b, expectedNorm, res2)

            res3 = torch.lstsq(b, a, out=(b, a))[0]
            check_norm(a_copy, b_copy, expectedNorm, res3)

            self.assertEqual(res1, tb, atol=0, rtol=0)
            self.assertEqual(res1, b, atol=0, rtol=0)
            self.assertEqual(res1, res2, atol=0, rtol=0)
            self.assertEqual(res1, res3, atol=0, rtol=0)

        # basic test
        expectedNorm = 0
        a = torch.tensor(((1.44, -9.96, -7.55, 8.34),
                          (-7.84, -0.28, 3.24, 8.09),
                          (-4.39, -3.24, 6.27, 5.28),
                          (4.53, 3.83, -6.64, 2.06)), dtype=dtype, device=device).t()
        b = torch.tensor(((8.58, 8.26, 8.48, -5.28),
                          (9.35, -4.43, -0.70, -0.26)), dtype=dtype, device=device).t()
        _test_underdetermined(a, b, expectedNorm)

        # test overdetermined
        expectedNorm = 17.390200628863
        a = torch.tensor(((1.44, -9.96, -7.55, 8.34, 7.08, -5.45),
                          (-7.84, -0.28, 3.24, 8.09, 2.52, -5.70),
                          (-4.39, -3.24, 6.27, 5.28, 0.74, -1.19),
                          (4.53, 3.83, -6.64, 2.06, -2.47, 4.70)), dtype=dtype, device=device).t()
        b = torch.tensor(((8.58, 8.26, 8.48, -5.28, 5.72, 8.93),
                          (9.35, -4.43, -0.70, -0.26, -7.36, -2.52)), dtype=dtype, device=device).t()
        _test_overdetermined(a, b, expectedNorm)

        # test underdetermined
        expectedNorm = 0
        a = torch.tensor(((1.44, -9.96, -7.55),
                          (-7.84, -0.28, 3.24),
                          (-4.39, -3.24, 6.27),
                          (4.53, 3.83, -6.64)), dtype=dtype, device=device).t()
        b = torch.tensor(((8.58, 8.26, 8.48),
                          (9.35, -4.43, -0.70)), dtype=dtype, device=device).t()
        _test_underdetermined(a, b, expectedNorm)

        # test reuse
        expectedNorm = 0
        a = torch.tensor(((1.44, -9.96, -7.55, 8.34),
                          (-7.84, -0.28, 3.24, 8.09),
                          (-4.39, -3.24, 6.27, 5.28),
                          (4.53, 3.83, -6.64, 2.06)), dtype=dtype, device=device).t()
        b = torch.tensor(((8.58, 8.26, 8.48, -5.28),
                          (9.35, -4.43, -0.70, -0.26)), dtype=dtype, device=device).t()
        ta = torch.tensor((), dtype=dtype, device=device)
        tb = torch.tensor((), dtype=dtype, device=device)
        torch.lstsq(b, a, out=(tb, ta))
        self.assertEqual((torch.mm(a, tb) - b).norm(), expectedNorm, atol=1e-8, rtol=0)
        torch.lstsq(b, a, out=(tb, ta))
        self.assertEqual((torch.mm(a, tb) - b).norm(), expectedNorm, atol=1e-8, rtol=0)
        torch.lstsq(b, a, out=(tb, ta))
        self.assertEqual((torch.mm(a, tb) - b).norm(), expectedNorm, atol=1e-8, rtol=0)

    @skipCUDAIfNoMagma
    @skipCPUIfNoLapack
    def test_lapack_empty(self, device):
        # FIXME: these are just a selection of LAPACK functions -- we need a general strategy here.
        # The LAPACK functions themselves generally do NOT work with zero sized dimensions, although
        # numpy/sci often has a direct wrapper (e.g. lu_factor) and a wrapper that "does the right thing"
        # (e.g. lu).  We often name our functions identically to the lapack function, so it will take work
        # to name / migrate-to better wrappers.
        def fn(torchfn, *args):
            return torchfn(*tuple(torch.randn(shape, device=device) if isinstance(shape, tuple) else shape
                                  for shape in args))

        # inverse, pinverse
        self.assertEqual((0, 0), fn(torch.inverse, (0, 0)).shape)
        self.assertEqual((5, 0), fn(torch.pinverse, (0, 5)).shape)
        self.assertEqual((0, 5), fn(torch.pinverse, (5, 0)).shape)
        self.assertEqual((0, 0), fn(torch.pinverse, (0, 0)).shape)

        # det, logdet, slogdet
        self.assertEqual(torch.tensor(1., device=device), fn(torch.det, (0, 0)))
        self.assertEqual(torch.tensor(0., device=device), fn(torch.logdet, (0, 0)))
        self.assertEqual((torch.tensor(1., device=device), torch.tensor(0., device=device)),
                         fn(torch.slogdet, (0, 0)))

        # eig, symeig
        evalues, evectors = fn(torch.eig, (0, 0), True)
        self.assertEqual([(0, 2), (0, 0)], [evalues.shape, evectors.shape])
        evalues, evectors = fn(torch.symeig, (0, 0), True)
        self.assertEqual([(0,), (0, 0)], [evalues.shape, evectors.shape])

        # qr
        q, r = fn(torch.qr, (3, 0), True)
        self.assertEqual([(3, 0), (0, 0)], [q.shape, r.shape])
        q, r = fn(torch.qr, (0, 3), True)
        self.assertEqual([(0, 0), (0, 3)], [q.shape, r.shape])
        q, r = fn(torch.qr, (3, 0), False)
        self.assertEqual([(3, 3), (3, 0)], [q.shape, r.shape])

        # lstsq
        self.assertRaises(RuntimeError, lambda: torch.lstsq(torch.randn(0, 0), torch.randn(0, 0)))
        self.assertRaises(RuntimeError, lambda: torch.lstsq(torch.randn(0,), torch.randn(0, 0)))

    @tf32_on_and_off(0.005)
    def test_tensordot(self, device):
        a = torch.arange(60., device=device).reshape(3, 4, 5)
        b = torch.arange(24., device=device).reshape(4, 3, 2)
        c = torch.tensordot(a, b, dims=([1, 0], [0, 1])).cpu()
        cn = torch.from_numpy(np.tensordot(a.cpu().numpy(), b.cpu().numpy(),
                                           axes=([1, 0], [0, 1])))
        self.assertEqual(c, cn)

        cout = torch.zeros((5, 2), device=device)
        torch.tensordot(a, b, dims=([1, 0], [0, 1]), out=cout).cpu()
        self.assertEqual(c, cout)

        a = torch.randn(2, 3, 4, 5, device=device)
        b = torch.randn(4, 5, 6, 7, device=device)
        c = torch.tensordot(a, b, dims=2).cpu()
        cn = torch.from_numpy(np.tensordot(a.cpu().numpy(), b.cpu().numpy(),
                                           axes=2))

        with self.assertRaisesRegex(RuntimeError, "expects dims >= 0"):
            torch.tensordot(a, b, dims=-1)

        self.assertEqual(c, cn)
        c = torch.tensordot(a, b).cpu()
        cn = torch.from_numpy(np.tensordot(a.cpu().numpy(), b.cpu().numpy()))
        self.assertEqual(c, cn)

        a = torch.tensordot(torch.tensor(0.), torch.tensor(0.), 0)
        an = torch.from_numpy(np.tensordot(np.zeros((), dtype=np.float32), np.zeros((), dtype=np.float32), 0))
        self.assertEqual(a, an)

    @onlyCUDA
    @skipCUDAIfNoMagma
    @skipCUDAIfNoCusolver
    @setLinalgBackendsToDefaultFinally
    def test_preferred_linalg_library(self):
        # The main purpose of this test is to make sure these "backend" calls work normally without raising exceptions.
        x = torch.randint(2, 5, (2, 4, 4), device='cuda', dtype=torch.double)

        torch.backends.cuda.preferred_linalg_library('cusolver')
        out1 = torch.linalg.inv(x)

        torch.backends.cuda.preferred_linalg_library('magma')
        out2 = torch.linalg.inv(x)

        torch.backends.cuda.preferred_linalg_library('default')
        # Although linalg preferred flags doesn't affect CPU currently,
        # we set this to make sure the flag can switch back to default normally.
        out_ref = torch.linalg.inv(x.cpu())

        self.assertEqual(out_ref, out1.cpu())
        self.assertEqual(out1, out2)


instantiate_device_type_tests(TestLinalg, globals())

if __name__ == '__main__':
    run_tests()<|MERGE_RESOLUTION|>--- conflicted
+++ resolved
@@ -4106,15 +4106,9 @@
         self._check_einsum('i...j, ij... -> ...ij', C, make_tensor((2, 5, 2, 3), dtype=dtype, device=device))
 
         # torch.bilinear with noncontiguous tensors
-<<<<<<< HEAD
-        l = make_tensor((5, 10), device, dtype, non_contiguous=True)
-        r = make_tensor((5, 20), device, dtype, non_contiguous=True)
-        w = make_tensor((15, 10, 20), device, dtype)
-=======
-        l = make_tensor((5, 10), dtype=dtype, device=device, noncontiguous=True)
-        r = make_tensor((5, 20), dtype=dtype, device=device, noncontiguous=True)
+        l = make_tensor((5, 10), dtype=dtype, device=device, non_contiguous=True)
+        r = make_tensor((5, 20), dtype=dtype, device=device, non_contiguous=True)
         w = make_tensor((15, 10, 20), dtype=dtype, device=device)
->>>>>>> b5b5ae33
         self._check_einsum("bn,anm,bm->ba", l, w, r)
 
         # with strided tensors
@@ -4141,15 +4135,9 @@
         self._check_einsum(A.t(), [0, Ellipsis], B, [1, 0], [Ellipsis])
 
         # torch.bilinear with noncontiguous tensors
-<<<<<<< HEAD
-        l = make_tensor((5, 10), device, dtype, non_contiguous=True)
-        r = make_tensor((5, 20), device, dtype, non_contiguous=True)
-        w = make_tensor((15, 10, 20), device, dtype)
-=======
-        l = make_tensor((5, 10), dtype=dtype, device=device, noncontiguous=True)
-        r = make_tensor((5, 20), dtype=dtype, device=device, noncontiguous=True)
+        l = make_tensor((5, 10), dtype=dtype, device=device, non_contiguous=True)
+        r = make_tensor((5, 20), dtype=dtype, device=device, non_contiguous=True)
         w = make_tensor((15, 10, 20), dtype=dtype, device=device)
->>>>>>> b5b5ae33
         self._check_einsum(l, [40, 41], w, [2, 41, 50], r, [40, 50], [40, 2])
 
     @dtypes(torch.double, torch.cdouble)
