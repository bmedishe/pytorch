# Owner(s): ["oncall: distributed"]

import sys
from copy import deepcopy
from functools import partial
from typing import Any, Dict

import torch
from torch import distributed as dist
from torch.distributed.fsdp import (
    FullyShardedDataParallel as FSDP,
    StateDictType,
    CPUOffload
)
from torch.nn import Linear, Module
import torch.nn as nn
from torch.nn.parallel import DistributedDataParallel
from torch.optim import SGD
from torch.testing._internal.common_distributed import skip_if_lt_x_gpu
from torch.testing._internal.common_fsdp import (
    FSDPTest,
    get_full_params,
    _get_full_detached_param,
    _zero_model,
    _get_state_dict,
)
from torch.testing._internal.common_utils import (
    instantiate_parametrized_tests,
    parametrize,
    run_tests,
    TEST_WITH_DEV_DBG_ASAN,
)


if not dist.is_available():
    print("Distributed not available, skipping tests", file=sys.stderr)
    sys.exit(0)

if TEST_WITH_DEV_DBG_ASAN:
    print(
        "Skip dev-asan as torch + multiprocessing spawn have known issues",
        file=sys.stderr,
    )
    sys.exit(0)

INNER_SHAPE = [4, 4]
OUTER_SHAPE = [4, 5]

<<<<<<< HEAD
_SUPPORTED_STATE_DICT_IMPLS = ["full_state_dict", "local_state_dict"]
=======
_SUPPORTED_STATE_DICT_IMPLS = ["state_dict", "local_state_dict"]
>>>>>>> 6c8e516a


class Model(Module):
    def __init__(self, wrap_fsdp):
        super().__init__()
        self.inner = Linear(*INNER_SHAPE)
        if wrap_fsdp:
            self.inner = FSDP(self.inner)
        self.outer = Linear(*OUTER_SHAPE)

    def forward(self, x):
        # Forward twice.
        i = self.inner(x)
        j = self.inner(x)
        return self.outer(i + j)


class TestFSDPStateDict(FSDPTest):
    @property
    def world_size(self):
        return 2

    def _get_simple_nested_model(self, *fsdp_args, **fsdp_kwargs):
        model = FSDP(
            nn.Sequential(
                FSDP(nn.Linear(10, 10, bias=False), *fsdp_args, **fsdp_kwargs),
                nn.Linear(10, 10, bias=False),
            ),
            *fsdp_args,
            **fsdp_kwargs,
        )
        return model

    def _get_simple_model(self, *fsdp_args, **fsdp_kwargs):
        model = FSDP(nn.Linear(10, 10, bias=False), *fsdp_args, **fsdp_kwargs)
        return model

    @skip_if_lt_x_gpu(2)
    @parametrize(
        "cpu_offload",
        [CPUOffload(offload_params=True), CPUOffload(offload_params=False)],
    )
    @parametrize("fp16", [True, False])
<<<<<<< HEAD
    def test_basic_save_and_load_full_state_dict(self, cpu_offload, fp16):
        """
        Tests that we can save a full_state_dict and load it into a blank model
=======
    def test_basic_save_and_load_state_dict(self, cpu_offload, fp16):
        """
        Tests that we can save a state_dict and load it into a blank model
>>>>>>> 6c8e516a
        with various configs such as fp16 and cpu offload and parameters
        match as expected.
        """
        for model_call in [
            partial(self._get_simple_nested_model, cpu_offload=cpu_offload),
            partial(self._get_simple_model, cpu_offload=cpu_offload),
        ]:
            model = model_call()
            fsdp_state_dict = _get_state_dict(model, cpu_offload.offload_params, fp16)
            if fp16:
                # Verify fp16 is the type
                for tensor in fsdp_state_dict.values():
                    self.assertEqual(tensor.dtype, torch.float16)

            model_new = model_call()
            if not cpu_offload.offload_params:
                model_new = model_new.cuda()
            if fp16:
                model_new.half()

            # zero the model to ensure parameters are different.
            _zero_model(model_new)

            with model._summon_full_params(), model_new._summon_full_params():
                params = list(model.parameters())
                params_new = list(model_new.parameters())
                self.assertNotEqual(params, params_new)

            # Verify parameters are the same in the new model.
            model_new.load_state_dict(fsdp_state_dict)
            with model_new._summon_full_params():
                with model._summon_full_params():
                    params = list(model.parameters())
                    params_new = list(model_new.parameters())
                    self.assertEqual(params, params_new)
                    if fp16:
                        for tensor in model_new.parameters():
                            self.assertEqual(tensor.dtype, torch.float16)

    @skip_if_lt_x_gpu(2)
<<<<<<< HEAD
    def test_save_and_load_after_forward_full_state_dict(self):
=======
    def test_save_and_load_after_forward_state_dict(self):
>>>>>>> 6c8e516a
        """
        Test that saving after some training results in params being updated as
        expected.
        """
        torch.cuda.set_device(self.rank)
        model = self._get_wrapped_model(group=torch.distributed.distributed_c10d._get_default_group())
        optim = torch.optim.SGD(model.parameters(), lr=0.1)
        initial_params = _get_full_detached_param(model)
        for _ in range(6):
            inp = model.module.get_input(torch.device("cuda"))
            output = model(*inp)
            loss = model.module.get_loss(inp, output).cuda()
            model.module.run_backward(loss)
            optim.step()

        trained_params = _get_full_detached_param(model)
        # Ensure some training occured
        self.assertNotEqual(initial_params, trained_params)
        # Save a copy of the state_dict
        state_dict = {k: v.clone() for k, v in model.state_dict().items()}
        _zero_model(model)

        # Load state_dict into zeroed model
        model.load_state_dict(state_dict)
        loaded_params = _get_full_detached_param(model)
        self.assertEqual(loaded_params, trained_params)

    def _initialize_model(self, wrap_fsdp: bool, wrap_ddp: bool = True):
        # keep everything deterministic for input data
        torch.manual_seed(0)

        model = Model(wrap_fsdp).cuda()
        if wrap_fsdp:
            model = FSDP(model)
        elif wrap_ddp:
            model = DistributedDataParallel(model, device_ids=[self.rank])
        return model

    @staticmethod
    def _state_dict(model: Module, state_dict_type: str):
        return getattr(model, state_dict_type)()

    @staticmethod
    def _load_state_dict(
        model: Module, state_dict_type: str, state_dict: Dict[str, Any]
    ):
        getattr(model, f"load_{state_dict_type}")(state_dict)

    def _dist_train(
        self, wrap_fsdp: bool, state_dict_type: str = "", with_context: bool = False
    ):
        # TODO: Move this test to common_fsdp.
        model = self._initialize_model(wrap_fsdp)
        optim = SGD(model.parameters(), lr=0.1)

        in_data = torch.rand(64, 4, requires_grad=True, device=torch.device("cuda"))
        for _ in range(3):
            out = model(in_data)
            out.sum().backward()
            optim.step()
            optim.zero_grad()

        if wrap_fsdp:
            blank_model = FSDP(Model(True).cuda())
            _zero_model(blank_model)
            if with_context:
                state_dict_type = {
                    "state_dict": StateDictType.FULL_STATE_DICT,
                    "local_state_dict": StateDictType.LOCAL_STATE_DICT,
                    "sharded_state_dict": StateDictType.SHARDED_STATE_DICT,
                }[state_dict_type]
                with model.state_dict_type(state_dict_type):
                    state_dict = model.state_dict()
                with blank_model.state_dict_type(state_dict_type):
                    blank_model.load_state_dict(state_dict)
            else:
                state_dict = self._state_dict(model, state_dict_type)
                self._load_state_dict(blank_model, state_dict_type, state_dict)
            return get_full_params(blank_model)
        else:
            return list(model.parameters())

    @skip_if_lt_x_gpu(2)
    @parametrize("state_dict_type", _SUPPORTED_STATE_DICT_IMPLS)
    def test_state_dict_save_load_flow(self, state_dict_type):
        fsdp_params = self._dist_train(wrap_fsdp=True, state_dict_type=state_dict_type)
        fsdp_params_using_context = self._dist_train(
            wrap_fsdp=True, state_dict_type=state_dict_type, with_context=True
        )
        ddp_params = self._dist_train(wrap_fsdp=False)
        self.assertEqual(ddp_params, fsdp_params)
        self.assertEqual(ddp_params, fsdp_params_using_context)

    @skip_if_lt_x_gpu(2)
    @parametrize("state_dict_type", _SUPPORTED_STATE_DICT_IMPLS)
    def test_fsdp_state_dict_keys(self, state_dict_type):
        state_dict = self._state_dict(self._initialize_model(True), state_dict_type)
        if state_dict_type == "local_state_dict":
            self.assertEqual(set(["flat_param", "inner.flat_param"]), state_dict.keys())
<<<<<<< HEAD
        elif state_dict_type == "full_state_dict":
=======
        elif state_dict_type == "state_dict":
>>>>>>> 6c8e516a
            # Keys should match local model.
            local_model = self._initialize_model(wrap_fsdp=False, wrap_ddp=False)
            local_keys = local_model.state_dict().keys()
            self.assertEqual(state_dict.keys(), local_keys)
        else:
            raise NotImplementedError(f"No test for {state_dict_type}!")

    @skip_if_lt_x_gpu(2)
<<<<<<< HEAD
    def test_full_state_dict_load_into_local_module(self):
        """
        Tests that FSDP's full_state_dict can be loaded into a local model.
=======
    def test_state_dict_load_into_local_module(self):
        """
        Tests that FSDP's state_dict can be loaded into a local model.
>>>>>>> 6c8e516a
        """
        model = self._initialize_model(wrap_fsdp=True)
        optim = SGD(model.parameters(), lr=0.1)
        in_data = torch.rand(64, 4, requires_grad=True, device=torch.device("cuda"))
        for _ in range(3):
            out = model(in_data)
            out.sum().backward()
            optim.step()
            optim.zero_grad()

        with model._summon_full_params():
            fsdp_params = deepcopy(list(model.parameters()))

<<<<<<< HEAD
        # get FSDP state_dict. Note that by default we return full_state_dict.
=======
        # get FSDP state_dict. Note that by default we return state_dict.
>>>>>>> 6c8e516a
        fsdp_state_dict = model.state_dict()
        # Create zeroed local model
        blank_local_model = self._initialize_model(wrap_fsdp=False, wrap_ddp=False)
        for param in blank_local_model.parameters():
            with torch.no_grad():
                param.zero_()

        # Load fsdp's full state dict into the local and verify params are as
        # expected.
        blank_local_model.load_state_dict(fsdp_state_dict)
        local_params = list(blank_local_model.parameters())
        for fsdp_param, local_param in zip(fsdp_params, local_params):
            self.assertEqual(fsdp_param, local_param)


instantiate_parametrized_tests(TestFSDPStateDict)

if __name__ == "__main__":
    run_tests()<|MERGE_RESOLUTION|>--- conflicted
+++ resolved
@@ -46,11 +46,7 @@
 INNER_SHAPE = [4, 4]
 OUTER_SHAPE = [4, 5]
 
-<<<<<<< HEAD
-_SUPPORTED_STATE_DICT_IMPLS = ["full_state_dict", "local_state_dict"]
-=======
 _SUPPORTED_STATE_DICT_IMPLS = ["state_dict", "local_state_dict"]
->>>>>>> 6c8e516a
 
 
 class Model(Module):
@@ -94,15 +90,9 @@
         [CPUOffload(offload_params=True), CPUOffload(offload_params=False)],
     )
     @parametrize("fp16", [True, False])
-<<<<<<< HEAD
-    def test_basic_save_and_load_full_state_dict(self, cpu_offload, fp16):
-        """
-        Tests that we can save a full_state_dict and load it into a blank model
-=======
     def test_basic_save_and_load_state_dict(self, cpu_offload, fp16):
         """
         Tests that we can save a state_dict and load it into a blank model
->>>>>>> 6c8e516a
         with various configs such as fp16 and cpu offload and parameters
         match as expected.
         """
@@ -143,11 +133,7 @@
                             self.assertEqual(tensor.dtype, torch.float16)
 
     @skip_if_lt_x_gpu(2)
-<<<<<<< HEAD
-    def test_save_and_load_after_forward_full_state_dict(self):
-=======
     def test_save_and_load_after_forward_state_dict(self):
->>>>>>> 6c8e516a
         """
         Test that saving after some training results in params being updated as
         expected.
@@ -247,11 +233,7 @@
         state_dict = self._state_dict(self._initialize_model(True), state_dict_type)
         if state_dict_type == "local_state_dict":
             self.assertEqual(set(["flat_param", "inner.flat_param"]), state_dict.keys())
-<<<<<<< HEAD
-        elif state_dict_type == "full_state_dict":
-=======
         elif state_dict_type == "state_dict":
->>>>>>> 6c8e516a
             # Keys should match local model.
             local_model = self._initialize_model(wrap_fsdp=False, wrap_ddp=False)
             local_keys = local_model.state_dict().keys()
@@ -260,15 +242,9 @@
             raise NotImplementedError(f"No test for {state_dict_type}!")
 
     @skip_if_lt_x_gpu(2)
-<<<<<<< HEAD
-    def test_full_state_dict_load_into_local_module(self):
-        """
-        Tests that FSDP's full_state_dict can be loaded into a local model.
-=======
     def test_state_dict_load_into_local_module(self):
         """
         Tests that FSDP's state_dict can be loaded into a local model.
->>>>>>> 6c8e516a
         """
         model = self._initialize_model(wrap_fsdp=True)
         optim = SGD(model.parameters(), lr=0.1)
@@ -282,11 +258,7 @@
         with model._summon_full_params():
             fsdp_params = deepcopy(list(model.parameters()))
 
-<<<<<<< HEAD
-        # get FSDP state_dict. Note that by default we return full_state_dict.
-=======
         # get FSDP state_dict. Note that by default we return state_dict.
->>>>>>> 6c8e516a
         fsdp_state_dict = model.state_dict()
         # Create zeroed local model
         blank_local_model = self._initialize_model(wrap_fsdp=False, wrap_ddp=False)
