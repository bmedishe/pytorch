--- conflicted
+++ resolved
@@ -75,10 +75,7 @@
 import numpy as np
 
 class TestQuantizeEagerOps(QuantizationTestCase):
-<<<<<<< HEAD
-=======
     @override_qengines
->>>>>>> 89b4cfb4
     def _test_reference_module_impl(self,
                                     float_module_class,
                                     quantized_module_class,
@@ -114,37 +111,22 @@
                 x = self.dequant2(x)
                 return x
 
-<<<<<<< HEAD
-=======
         qengine = torch.backends.quantized.engine
         if qengine not in supported_qengines or qengine == 'qnnpack':
             return   # qnnpack does not support nnq.ConvTranspose3d
->>>>>>> 89b4cfb4
 
         data = torch.randn(*input_size, dtype=torch.float)
         original_m = M()
         original_ref_m = RefM()
-<<<<<<< HEAD
-        torch.quantization.engine = 'qnnpack'
-=======
->>>>>>> 89b4cfb4
 
         original_ref_m.conv.weight = torch.nn.Parameter(original_m.conv.weight.detach())
         original_ref_m.conv.bias = torch.nn.Parameter(original_m.conv.bias.detach())
 
-<<<<<<< HEAD
-        original_m.qconfig = torch.quantization.get_default_qconfig('qnnpack')
-=======
         original_m.qconfig = torch.quantization.default_qconfig
->>>>>>> 89b4cfb4
 
         m = prepare(original_m)
         # calibration
         m(data)
-<<<<<<< HEAD
-
-=======
->>>>>>> 89b4cfb4
         m = convert(m)
         # check if the module is properly quantized
         self.assertEqual(type(m.quant), nnq.Quantize)
@@ -154,11 +136,7 @@
 
         # quantize the reference model
         original_ref_m.eval()
-<<<<<<< HEAD
-        original_ref_m.qconfig = torch.quantization.get_default_qconfig('qnnpack')
-=======
         original_ref_m.qconfig = torch.quantization.default_qconfig
->>>>>>> 89b4cfb4
 
         ref_m = prepare(original_ref_m)
         ref_m(data)
