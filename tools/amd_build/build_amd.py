--- conflicted
+++ resolved
@@ -4,24 +4,19 @@
 import os
 import argparse
 import sys
-<<<<<<< HEAD
-sys.path.append(os.path.realpath(os.path.join(
-    __file__,
-    os.path.pardir,
-    os.path.pardir,
-    os.path.pardir,
-    'third_party',
-    'hipify_torch')))
-=======
 
 sys.path.append(
     os.path.realpath(
         os.path.join(
-            __file__, os.path.pardir, os.path.pardir, os.path.pardir, "torch", "utils"
+            __file__,
+            os.path.pardir,
+            os.path.pardir,
+            os.path.pardir,
+            "third_party",
+            "hipify_torch",
         )
     )
 )
->>>>>>> eb69e8a3
 
 from hipify import hipify_python  # type: ignore[import]
 
