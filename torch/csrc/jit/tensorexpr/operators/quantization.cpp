--- conflicted
+++ resolved
@@ -748,30 +748,20 @@
     newAxes[3] = compute_nearest_idx(scale_w, axes[3], input_width);
     return A.load(newAxes);
   };
-<<<<<<< HEAD
-  auto e = body_func(VarVectorToVarHandleVector(args));
-  BufPtr buf = alloc<Buf>(
+  auto e = body_func(args);
+  auto strides = 
+      isNHWC(A) || isNLC(A) ? make_channels_last_strides(outputShape)
+                            : make_contiguous_strides(outputShape);
+  BufHandle buf = Buf::make(
       "upsample_nearest2d",
-      ExprHandleVectorToExprVector(outputShape),
-      Dtype(*outputType),
-      nullptr, // initializer
-      isNHWC(A) || isNLC(A) ? make_channels_last_strides(outputShape)
-                            : make_contiguous_strides(outputShape),
-      A.node()->qscale(),
-      A.node()->qzero());
-  return Tensor(buf, args, e.node());
-=======
-  auto e = body_func(args);
-  BufHandle buf = Buf::make(
-      "quantize_upsample_nearest2d",
       outputShape,
       Dtype(*outputType),
-      c10::nullopt,
-      c10::nullopt,
+      c10::nullopt, // initializer
+      fmap(strides, [&](ExprPtr stride) { return ExprHandle(stride); }),
       ExprHandle(A.node()->qscale()),
-      ExprHandle(A.node()->qzero()));
+      ExprHandle(A.node()->qzero())
+  );
   return Tensor(buf, args, e);
->>>>>>> 3d322010
 }
 
 Tensor computeUpsampleNearest2dExternalCall(
