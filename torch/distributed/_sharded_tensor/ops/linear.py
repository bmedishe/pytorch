import copy
from typing import List, cast

import torch
import torch.distributed as dist
from torch.autograd import Function
from torch.distributed._sharded_tensor import (
    sharded_op_impl,
    _PartialTensor,
    Shard,
    ShardMetadata,
    ShardedTensor,
)
from torch.distributed._sharded_tensor.ops._common import (
    _result_distribute_with_col_rearrange,
)
from torch.distributed._sharding_spec import ChunkShardingSpec
from torch.distributed._sharding_spec._internals import (
    get_split_size,
    get_chunked_dim_size,
    get_chunk_sharding_params,
)
from torch.distributed.nn.functional import (
    all_gather,
    all_to_all_single,
)


@sharded_op_impl(torch.nn.functional.linear)
def sharded_linear(types, args, kwargs, pg):
    """
    Handles ``__torch_function__`` dispatch for ``torch.nn.functional.linear``.
    This method computes a sharded linear and has the following limitations:

    1. Supports only sharding of ``weight``.
    2. Supports only ``ChunkShardingSpec``.
    3. Supports only a single local shard per rank.
    4. Tailored for Megatron-LM style model(tensor) parallelism. Further API
       calls are needed if a fully synced local tensor is needed.
       Megatron-LM paper link: https://arxiv.org/abs/1909.08053

    Based on the dimension that the weight is sharded on, there are two
    algorithms:

    ROWWISE SHARDING
    ================
    For row-wise sharding the weight is sharded on dimension 1, but this is
    row-wise since the actual computation for the linear layer involves
    transposing the weight: :math:`y = xA^T + b`

    The overall algorithm can be best explained with an example. Let's assume
    the dims for x are (13 x 16) and A are (17 x 16) and A is sharded across
    4 GPUs creating shards of (17 x 4). The algorithm is as follows:

    1. First the input is split on the column dimension to create shards of
       (13 x 4) and communicated to all other ranks. Since we are running in
       an SPMD mode with each rank having distinct input, this is done via
       an all2all run on all ranks.
    2. Now each (13 x 4) shard on each GPU is multiplied with the local shard
       (4 x 17) (transposed) resulting in a (13 x 17) matrix which is the same
       size that we need for the global result which would be (13 x 16)
       multiplied by (16 x 17). But the final result needs to be aggregated
       across the rest of the ranks.
    3. Here we just return the partial result here. One can call API
       aggregate_partial_tensor_list to get the aggregated final result.
       The API uses a reduce_scatter operation ensuring each rank
       aggregates its own result. This is essentially a sum operation across
       all the (13 x 17) local computations we did for each rank.
    4. For partial result, we only add 1 / n of the bias term to the partial
       result. n is # of all GPUs.

    COLWISE SHARDING
    ================
    For col-wise sharding the weight is sharded on dimension 0, but this is
    col-wise since the actual computation for the linear layer involves
    transposing the weight: :math:`y = xA^T + b`

    The overall algorithm can be best explained with an example. Let's assume
    the dims for x are (13 x 17) and A are (16 x 17) and A is sharded across
    4 GPUs creating shards of (4 x 17). The algorithm is as follows:

    1. First the input is broadcasted to all ranks, since this is SPMD we
       actually do an all_gather for all the inputs resulting in 4 (13 x 17)
       inputs on each rank.
    2. Next we perform local matmuls by multiplying each input (13 x 17)
       with the local shard (17 x 4) (transposed). This results in 4 (13 x 4)
       matrices on each rank.
    3. Next, we stack them into a (4 x 13 x 4) tensor and build a sharded
       tensor across 4 ranks.
    4. To merge them into a fully-sync local tensor, one can call API
       merge_sharded_local_results.
       This API concat these 4 matrices and perform an all2all to share the
       appropriate (13 x 4) matrices to each rank. Specifically, each rank
       receives a (13 x 16) matrix which is basically the size of the result.
    5. If placements are not in order any appropriate rearrangement of rows
       are done for the (13 x 16) matrix and finally the bias term is added.
    """
    # Validate input params
    _validate_linear_op_param(args, kwargs)
    input = args[0]
    weight = args[1]
    bias = kwargs["bias"]

    local_shard = weight.local_shards()[0].tensor
    local_shard_t = local_shard.t().contiguous()
    sharding_dim = weight._sharding_spec.dim
    world_size = dist.get_world_size(pg)
    rank = dist.get_rank(pg)

    if sharding_dim == 1 and isinstance(input, torch.Tensor):
        return _handle_row_wise_sharding_tensor(
            input, world_size, weight, rank, local_shard_t, bias, pg
        )
    elif sharding_dim == 1 and isinstance(input, ShardedTensor):
        return _handle_row_wise_sharding_sharded_tensor(
            input, world_size, weight, local_shard_t, bias, pg
        )
    elif sharding_dim == 0:
        return _handle_col_wise_sharding(
            input, world_size, weight, rank, local_shard_t, bias, pg
        )
    else:
        raise RuntimeError(
            f"nn.Linear weight sharded on dim {sharding_dim} not supported!"
        )


def _validate_linear_op_param(args, kwargs):
    """
    Validate input params of sharded embedding op.

    Args:
        input: input of the linear layer.
        weight: shareded weight tensor.
        kwargs: same as normal Linear.

    Return: None.
    """
    input = args[0]
    weight = args[1]
    bias = kwargs["bias"]

    # Validate types
    if not isinstance(input, torch.Tensor) and not isinstance(input, ShardedTensor):
        raise TypeError("input needs to be either torch.Tensor or ShardedTensor")
    if not isinstance(bias, torch.Tensor):
        raise TypeError("bias needs to be torch.Tensor")
    if not isinstance(weight, ShardedTensor):
        raise TypeError("weight needs to be ShardedTensor")
    if len(input.size()) < 1:
        raise ValueError("Input needs to have at least 1 dim")
    weight_size = cast(torch.Size, weight.size())
    if len(weight_size) != 2:
        raise ValueError("Weight needs to have exactly 2 dims")
    if len(bias.size()) != 1:
        raise ValueError("Bias needs to have exactly 1 dim")

    if input.size()[-1] != weight_size[1]:
        raise ValueError(
            f"Input dim: {input.size()[-1]} does not match "
            f"appropriate weight dim: {weight_size[1]}"
        )
    if not isinstance(weight._sharding_spec, ChunkShardingSpec):
        raise ValueError("Only ChunkShardingSpec supported for ShardedTensor ops!")
    if len(weight.local_shards()) != 1:
        raise ValueError("Only one local shard supported!")


def _handle_col_wise_sharding(input, world_size, weight, rank, local_shard_t, bias, pg):
    """
    Entry-point function to handle the logic of col-wise sharding of weight
    for Linear. (Detailed explanations of the logic can be found in the
    comment for sharded_linear.)

    Args:
        input: matrix to be multiplied with the sharded weight.
        world_size: number of ranks.
        weight: shareded weight tensor.
        rank: # of cuda process.
        local_shard_t: row-wise shared local weight used for lookup.
        bias: bias term of linear op.
        pg: process group.

    Returns:
        A :class:`ShardedTensor` object which filled with local intermediate results.
    """
    # allgather the inputs first.
    gathered_inputs = all_gather(input, group=pg)
    (start_pos, chunk_size) = get_chunk_sharding_params(
        bias.size(0), world_size, weight._sharding_spec, rank
    )
    local_bias = _BiasTensorNarrow.apply(
        world_size, start_pos, chunk_size, weight, pg, bias
    )
    results = [torch.tensor(1)] * world_size
    indices = {}
    for idx, placement in enumerate(weight._sharding_spec.placements):
        indices[placement.rank()] = idx
    for i, inp in enumerate(gathered_inputs):
        results[indices[i]] = inp.matmul(local_shard_t) + local_bias
    results = torch.cat(results)
    return _init_sharded_tensor_from_local_result(
        weight, results, 0, results.dim() - 1, world_size, pg
    )


def _handle_row_wise_sharding_tensor(
    input, world_size, weight, rank, local_shard_t, bias, pg
):
    """
    Entry-point function to handle the logic of row-wise sharding of weight
    for Linear. (Detailed explanations of the logic can be found in the
    comment for sharded_linear.)

    Args:
        input: matrix to be multiplied with the sharded weight.
        world_size: number of ranks.
        weight: shareded weight tensor.
        rank: # of cuda process.
        local_shard_t: row-wise shared local weight used for lookup.
        bias: bias term of linear op.
        pg: process group.

    Returns:
        A :class:`_PartialTensor` object which stores the partial local result.
    """
    # alltoall to gather all the appropriate inputs.
    input_t = input.transpose(0, -1).contiguous()
    input_t_size = input_t.size()

    # Compute expected size
    split_size = get_split_size(input_t_size[0], world_size)
    input_split_sizes = [0] * world_size
    rearrange_rows = False

    for idx, placement in enumerate(weight._sharding_spec.placements):
        sharded_dim_size = get_chunked_dim_size(input_t_size[0], split_size, idx)
        input_split_sizes[placement.rank()] = sharded_dim_size
        if placement.rank() != idx:
            rearrange_rows = True

    if rearrange_rows:
        # Need to re-arrange rows of input_t for all2all.
        indices: List[List[int]] = [[0]] * world_size
        # When we do the chunk split, we always ensure the first N - 1 chunks get max out
        # and then the Nth chunk gets the rest. So input_split_sizes like [3, 3, 3, 4]
        # are not possible. The expected split size will be [4, 4, 4, 1].
        sharded_dim_size_max = max(input_split_sizes)
        for idx, placement in enumerate(weight._sharding_spec.placements):
            split_size = input_split_sizes[placement.rank()]
            offset_start_idx = idx * sharded_dim_size_max
            indices[placement.rank()] = list(
                range(offset_start_idx, offset_start_idx + split_size)
            )
        indices_flatten = list(idx for indice in indices for idx in indice)

        input_t = input_t.index_select(
            0, torch.tensor(indices_flatten, device=input_t.device)
        )

<<<<<<< HEAD
    gathered_input = torch.empty(
        input_split_sizes[rank] * world_size, input_t_size[1], device=input_t.device
    )

    # Perform autograd enabled alltoall
    all_to_all_single(
        gathered_input, input_t, input_split_sizes=input_split_sizes, group=pg
    )
    gathered_input = gathered_input.t()
=======
    gathered_input_size = [input_split_sizes[rank] * world_size] + list(input_t_size[1:])
    gathered_input = torch.empty(gathered_input_size, device=input_t.device)

    # Perform autograd enabled alltoall
    all_to_all_single(gathered_input, input_t, input_split_sizes=input_split_sizes, group=pg)
    gathered_input = gathered_input.transpose(0, -1)
>>>>>>> 60324f68

    # Perform local matmuls for all shards
    results = []
    shard_size = local_shard_t.size()[0]
    for r in range(world_size):
<<<<<<< HEAD
        inp = torch.narrow(gathered_input, 1, r * shard_size, shard_size)
        results.append(
            inp.matmul(local_shard_t) + _BiasTensorPartial.apply(world_size, bias)
        )

    # Return the partial local result.
    return _PartialTensor(torch.cat(results), pg)


def _handle_row_wise_sharding_sharded_tensor(
    input, world_size, weight, local_shard_t, bias, pg
):
    """
    Entry-point function to handle the logic of row-wise sharding of weight
    for Linear when the input is a sharded tensor. (Detailed explanations
    of the logic can be found in the comment for sharded_linear.)

    Args:
        input: matrix to be multiplied with the sharded weight.
        world_size: number of ranks.
        weight: shareded weight tensor.
        local_shard_t: row-wise shared local weight used for lookup.
        bias: bias term of linear op.
        pg: process group.
=======
        inp = torch.narrow(gathered_input, -1, r * shard_size, shard_size)
        results.append(inp.matmul(local_shard_t))
>>>>>>> 60324f68

    Returns:
        A :class:`_PartialTensor` object which stores the partial local result.
    """
    results = []
    local_shard = input.local_shards()[0].tensor
    indices = [0] * world_size
    reaggrance_partial = False
    for idx, placement in enumerate(input._sharding_spec.placements):
        indices[placement.rank()] = idx
        if idx != placement.rank():
            reaggrance_partial = True

    for tensor in torch.tensor_split(local_shard, world_size):
        results.append(
            tensor.matmul(local_shard_t) + _BiasTensorPartial.apply(world_size, bias)
        )
    if reaggrance_partial:
        results = [results[idx] for idx in indices]

    # Return the partial local result.
    return _PartialTensor(torch.cat(results), pg)


def _init_sharded_tensor_from_local_result(
    sharded_tensor,
    local_result,
    tensor_shard_dim,
    result_shard_dim,
    world_size,
    pg,
):
    """
    Given a sharded tensor and local_result from an op on top of it. We want
    to create a new sharded tensor from the local_result so that the the next
    op can be performed on the basis of the new sharded tensor. This can seen
    as the last step of the first phase of the Megatron-LM style model(tensor)
    parallelism.

    Args:
        sharded_tensor: Sharded tensor which the op was performed on.
        local_result: A tensor which is from the op performed on the local_shard of
            the sharded_tensor.
        tensor_shard_dim: Dim which the tensor is sharded on.
        result_shard_dim: Dim which the new sharded tensor will be sharded on.
        world_size: number of ranks.
        pg (ProcessGroup, optional): The process group to work on. If None,
            the default process group will be used.

    Return:
        A :class:`ShardedTensor` object which filled with local intermediate results.
    """
    sharded_weight_metadata = copy.deepcopy(sharded_tensor.local_shards()[0].metadata)
    current_offsets = [0] * len(local_result.size())
    current_offsets[result_shard_dim] = sharded_weight_metadata.shard_offsets[
        tensor_shard_dim
    ]
    local_shard_metadata = ShardMetadata(
        shard_offsets=current_offsets,
        shard_sizes=list(local_result.size()),
        placement=sharded_weight_metadata.placement,
    )
    local_shards = [Shard(local_result, local_shard_metadata)]
    global_size = list(local_result.size())
    global_size[result_shard_dim] = sharded_tensor.size(tensor_shard_dim)

    new_st = ShardedTensor._init_from_local_shards(
        local_shards, tuple(global_size), process_group=pg
    )

    # Manually set sharding_spec
    new_st._sharding_spec = copy.deepcopy(sharded_tensor._sharding_spec)
    new_st._sharding_spec.dim = result_shard_dim
    return new_st


class _BiasTensorNarrow(Function):
    """
    Since we now return the intermediate results in a col-wise sharding. We
    need to narrow the bias term in the forward while doing backward, we need
    to gather all gradients of narrowed bias across all ranks.
    """
    @staticmethod
    def forward(ctx, world_size, start_pos, chunk_size, weight, pg, bias):
        ctx.weight = weight
        ctx.pg = pg
        ctx.world_size = world_size
        return torch.narrow(bias, 0, start_pos, chunk_size)

    @staticmethod
    def backward(ctx, grad_output):
        results = []
        for idx in range(ctx.world_size):
            results.append(grad_output.clone())
        return (None, None, None, None, None) + (
            _result_distribute_with_col_rearrange(
                results, grad_output, ctx.world_size, ctx.weight, ctx.pg
            ),
        )


class _BiasTensorPartial(Function):
    """
    Since we now only return partial results in a row-wise sharding. We need to
    divide the bias term by the world size in the forward while doing backward,
    we need to skip this division op.
    """
    @staticmethod
    def forward(ctx, world_size, bias):
        ctx.world_size = world_size
        return torch.div(bias, world_size)

    @staticmethod
    def backward(ctx, grad_output):
        return (None, grad_output)<|MERGE_RESOLUTION|>--- conflicted
+++ resolved
@@ -147,17 +147,16 @@
         raise TypeError("bias needs to be torch.Tensor")
     if not isinstance(weight, ShardedTensor):
         raise TypeError("weight needs to be ShardedTensor")
-    if len(input.size()) < 1:
+    if len(input.size()) < 1:  # type: ignore[arg-type]
         raise ValueError("Input needs to have at least 1 dim")
     weight_size = cast(torch.Size, weight.size())
     if len(weight_size) != 2:
         raise ValueError("Weight needs to have exactly 2 dims")
     if len(bias.size()) != 1:
         raise ValueError("Bias needs to have exactly 1 dim")
-
-    if input.size()[-1] != weight_size[1]:
+    if input.size()[-1] != weight_size[1]:  # type: ignore[index]
         raise ValueError(
-            f"Input dim: {input.size()[-1]} does not match "
+            f"Input dim: {input.size()[-1]} does not match "  # type: ignore[index]
             f"appropriate weight dim: {weight_size[1]}"
         )
     if not isinstance(weight._sharding_spec, ChunkShardingSpec):
@@ -198,9 +197,12 @@
         indices[placement.rank()] = idx
     for i, inp in enumerate(gathered_inputs):
         results[indices[i]] = inp.matmul(local_shard_t) + local_bias
-    results = torch.cat(results)
+    if len(input.size()) == 1:  # type: ignore[arg-type]
+        temp_results = torch.stack(results)
+    else:
+        temp_results = torch.cat(results)
     return _init_sharded_tensor_from_local_result(
-        weight, results, 0, results.dim() - 1, world_size, pg
+        weight, temp_results, 0, temp_results.dim() - 1, world_size, pg
     )
 
 
@@ -258,31 +260,18 @@
             0, torch.tensor(indices_flatten, device=input_t.device)
         )
 
-<<<<<<< HEAD
-    gathered_input = torch.empty(
-        input_split_sizes[rank] * world_size, input_t_size[1], device=input_t.device
-    )
-
-    # Perform autograd enabled alltoall
-    all_to_all_single(
-        gathered_input, input_t, input_split_sizes=input_split_sizes, group=pg
-    )
-    gathered_input = gathered_input.t()
-=======
     gathered_input_size = [input_split_sizes[rank] * world_size] + list(input_t_size[1:])
     gathered_input = torch.empty(gathered_input_size, device=input_t.device)
 
     # Perform autograd enabled alltoall
     all_to_all_single(gathered_input, input_t, input_split_sizes=input_split_sizes, group=pg)
     gathered_input = gathered_input.transpose(0, -1)
->>>>>>> 60324f68
 
     # Perform local matmuls for all shards
     results = []
     shard_size = local_shard_t.size()[0]
     for r in range(world_size):
-<<<<<<< HEAD
-        inp = torch.narrow(gathered_input, 1, r * shard_size, shard_size)
+        inp = torch.narrow(gathered_input, -1, r * shard_size, shard_size)
         results.append(
             inp.matmul(local_shard_t) + _BiasTensorPartial.apply(world_size, bias)
         )
@@ -306,10 +295,6 @@
         local_shard_t: row-wise shared local weight used for lookup.
         bias: bias term of linear op.
         pg: process group.
-=======
-        inp = torch.narrow(gathered_input, -1, r * shard_size, shard_size)
-        results.append(inp.matmul(local_shard_t))
->>>>>>> 60324f68
 
     Returns:
         A :class:`_PartialTensor` object which stores the partial local result.
@@ -367,15 +352,14 @@
     current_offsets[result_shard_dim] = sharded_weight_metadata.shard_offsets[
         tensor_shard_dim
     ]
+    global_size = list(local_result.size())
+    global_size[result_shard_dim] = sharded_tensor.size(tensor_shard_dim)
     local_shard_metadata = ShardMetadata(
         shard_offsets=current_offsets,
         shard_sizes=list(local_result.size()),
         placement=sharded_weight_metadata.placement,
     )
     local_shards = [Shard(local_result, local_shard_metadata)]
-    global_size = list(local_result.size())
-    global_size[result_shard_dim] = sharded_tensor.size(tensor_shard_dim)
-
     new_st = ShardedTensor._init_from_local_shards(
         local_shards, tuple(global_size), process_group=pg
     )
