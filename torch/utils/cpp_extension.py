import copy
import glob
import importlib
import importlib.abc
import os
import re
import shlex
import setuptools
import subprocess
import sys
import sysconfig
import warnings
import collections

import torch
import torch._appdirs
from .file_baton import FileBaton
from ._cpp_extension_versioner import ExtensionVersioner
<<<<<<< HEAD
from .hipify import hipify_python  # type: ignore[import]
from .hipify.hipify_python import GeneratedFileCleaner  # type: ignore[import]
=======
from .hipify import hipify_python
from .hipify.hipify_python import GeneratedFileCleaner
>>>>>>> 2e841e68
from typing import List, Optional, Union, Tuple
from torch.torch_version import TorchVersion

from setuptools.command.build_ext import build_ext
from pkg_resources import packaging  # type: ignore[attr-defined]

IS_WINDOWS = sys.platform == 'win32'
IS_MACOS = sys.platform.startswith('darwin')
IS_LINUX = sys.platform.startswith('linux')
LIB_EXT = '.pyd' if IS_WINDOWS else '.so'
EXEC_EXT = '.exe' if IS_WINDOWS else ''
CLIB_PREFIX = '' if IS_WINDOWS else 'lib'
CLIB_EXT = '.dll' if IS_WINDOWS else '.so'
SHARED_FLAG = '/DLL' if IS_WINDOWS else '-shared'

_HERE = os.path.abspath(__file__)
_TORCH_PATH = os.path.dirname(os.path.dirname(_HERE))
TORCH_LIB_PATH = os.path.join(_TORCH_PATH, 'lib')


BUILD_SPLIT_CUDA = os.getenv('BUILD_SPLIT_CUDA') or (os.path.exists(os.path.join(
    TORCH_LIB_PATH, f'{CLIB_PREFIX}torch_cuda_cu{CLIB_EXT}')) and os.path.exists(os.path.join(TORCH_LIB_PATH, f'{CLIB_PREFIX}torch_cuda_cpp{CLIB_EXT}')))

SUBPROCESS_DECODE_ARGS = ('oem',) if IS_WINDOWS else ()
MINIMUM_GCC_VERSION = (5, 0, 0)
MINIMUM_MSVC_VERSION = (19, 0, 24215)

# The following values were taken from the following GitHub gist that
# summarizes the minimum valid major versions of g++/clang++ for each supported
# CUDA version: https://gist.github.com/ax3l/9489132
CUDA_GCC_VERSIONS = {
    '10.2': (MINIMUM_GCC_VERSION, (8, 0, 0)),
    '11.1': (MINIMUM_GCC_VERSION, (10, 0, 0)),
    '11.2': (MINIMUM_GCC_VERSION, (10, 0, 0)),
    '11.3': (MINIMUM_GCC_VERSION, (10, 0, 0)),
    '11.4': ((6, 0, 0), (10, 0, 0))
}

CUDA_CLANG_VERSIONS = {
    '10.2': ((3, 3, 0), (8, 0, 0)),
    '11.1': ((6, 0, 0), (10, 0, 0)),
    '11.2': ((6, 0, 0), (10, 0, 0)),
    '11.3': ((6, 0, 0), (10, 0, 0)),
    '11.4': ((6, 0, 0), (10, 0, 0))
}


# Taken directly from python stdlib < 3.9
# See https://github.com/pytorch/pytorch/issues/48617
def _nt_quote_args(args: Optional[List[str]]) -> List[str]:
    """Quote command-line arguments for DOS/Windows conventions.

    Just wraps every argument which contains blanks in double quotes, and
    returns a new argument list.
    """
    # Cover None-type
    if not args:
        return []
    return [f'"{arg}"' if ' ' in arg else arg for arg in args]

def _find_cuda_home() -> Optional[str]:
    r'''Finds the CUDA install path.'''
    # Guess #1
    cuda_home = os.environ.get('CUDA_HOME') or os.environ.get('CUDA_PATH')
    if cuda_home is None:
        # Guess #2
        try:
            which = 'where' if IS_WINDOWS else 'which'
            with open(os.devnull, 'w') as devnull:
                nvcc = subprocess.check_output([which, 'nvcc'],
                                               stderr=devnull).decode(*SUBPROCESS_DECODE_ARGS).rstrip('\r\n')
                cuda_home = os.path.dirname(os.path.dirname(nvcc))
        except Exception:
            # Guess #3
            if IS_WINDOWS:
                cuda_homes = glob.glob(
                    'C:/Program Files/NVIDIA GPU Computing Toolkit/CUDA/v*.*')
                if len(cuda_homes) == 0:
                    cuda_home = ''
                else:
                    cuda_home = cuda_homes[0]
            else:
                cuda_home = '/usr/local/cuda'
            if not os.path.exists(cuda_home):
                cuda_home = None
    if cuda_home and not torch.cuda.is_available():
        print(f"No CUDA runtime is found, using CUDA_HOME='{cuda_home}'")
    return cuda_home

def _find_rocm_home() -> Optional[str]:
    r'''Finds the ROCm install path.'''
    # Guess #1
    rocm_home = os.environ.get('ROCM_HOME') or os.environ.get('ROCM_PATH')
    if rocm_home is None:
        # Guess #2
        try:
            pipe_hipcc = subprocess.Popen(
                ["which hipcc | xargs readlink -f"], stdout=subprocess.PIPE, stderr=subprocess.PIPE, shell=True)
            hipcc, _ = pipe_hipcc.communicate()
            # this will be either <ROCM_HOME>/hip/bin/hipcc or <ROCM_HOME>/bin/hipcc
            rocm_home = os.path.dirname(os.path.dirname(hipcc.decode(*SUBPROCESS_DECODE_ARGS).rstrip('\r\n')))
            if os.path.basename(rocm_home) == 'hip':
                rocm_home = os.path.dirname(rocm_home)
        except Exception:
            # Guess #3
            rocm_home = '/opt/rocm'
            if not os.path.exists(rocm_home):
                rocm_home = None
    if rocm_home and torch.version.hip is None:
        print(f"No ROCm runtime is found, using ROCM_HOME='{rocm_home}'")
    return rocm_home


def _join_rocm_home(*paths) -> str:
    r'''
    Joins paths with ROCM_HOME, or raises an error if it ROCM_HOME is not set.

    This is basically a lazy way of raising an error for missing $ROCM_HOME
    only once we need to get any ROCm-specific path.
    '''
    if ROCM_HOME is None:
        raise EnvironmentError('ROCM_HOME environment variable is not set. '
                               'Please set it to your ROCm install root.')
    elif IS_WINDOWS:
        raise EnvironmentError('Building PyTorch extensions using '
                               'ROCm and Windows is not supported.')
    return os.path.join(ROCM_HOME, *paths)


ABI_INCOMPATIBILITY_WARNING = '''

                               !! WARNING !!

!!!!!!!!!!!!!!!!!!!!!!!!!!!!!!!!!!!!!!!!!!!!!!!!!!!!!!!!!!!!!!!!!!!!!!!!!!!!!!!
Your compiler ({}) may be ABI-incompatible with PyTorch!
Please use a compiler that is ABI-compatible with GCC 5.0 and above.
See https://gcc.gnu.org/onlinedocs/libstdc++/manual/abi.html.

See https://gist.github.com/goldsborough/d466f43e8ffc948ff92de7486c5216d6
for instructions on how to install GCC 5 or higher.
!!!!!!!!!!!!!!!!!!!!!!!!!!!!!!!!!!!!!!!!!!!!!!!!!!!!!!!!!!!!!!!!!!!!!!!!!!!!!!!

                              !! WARNING !!
'''
WRONG_COMPILER_WARNING = '''

                               !! WARNING !!

!!!!!!!!!!!!!!!!!!!!!!!!!!!!!!!!!!!!!!!!!!!!!!!!!!!!!!!!!!!!!!!!!!!!!!!!!!!!!!!
Your compiler ({user_compiler}) is not compatible with the compiler Pytorch was
built with for this platform, which is {pytorch_compiler} on {platform}. Please
use {pytorch_compiler} to to compile your extension. Alternatively, you may
compile PyTorch from source using {user_compiler}, and then you can also use
{user_compiler} to compile your extension.

See https://github.com/pytorch/pytorch/blob/master/CONTRIBUTING.md for help
with compiling PyTorch from source.
!!!!!!!!!!!!!!!!!!!!!!!!!!!!!!!!!!!!!!!!!!!!!!!!!!!!!!!!!!!!!!!!!!!!!!!!!!!!!!!

                              !! WARNING !!
'''
CUDA_MISMATCH_MESSAGE = '''
The detected CUDA version ({0}) mismatches the version that was used to compile
PyTorch ({1}). Please make sure to use the same CUDA versions.
'''
CUDA_MISMATCH_WARN = "The detected CUDA version ({0}) has a minor version mismatch with the version that was used to compile PyTorch ({1}). Most likely this shouldn't be a problem."
CUDA_NOT_FOUND_MESSAGE = '''
CUDA was not found on the system, please set the CUDA_HOME or the CUDA_PATH
environment variable or add NVCC to your system PATH. The extension compilation will fail.
'''
ROCM_HOME = _find_rocm_home()
MIOPEN_HOME = _join_rocm_home('miopen') if ROCM_HOME else None
HIP_HOME = _join_rocm_home('hip') if ROCM_HOME else None
IS_HIP_EXTENSION = True if ((ROCM_HOME is not None) and (torch.version.hip is not None)) else False
ROCM_VERSION = None
if torch.version.hip is not None:
    ROCM_VERSION = tuple(int(v) for v in torch.version.hip.split('.')[:2])

CUDA_HOME = _find_cuda_home()
CUDNN_HOME = os.environ.get('CUDNN_HOME') or os.environ.get('CUDNN_PATH')
# PyTorch releases have the version pattern major.minor.patch, whereas when
# PyTorch is built from source, we append the git commit hash, which gives
# it the below pattern.
BUILT_FROM_SOURCE_VERSION_PATTERN = re.compile(r'\d+\.\d+\.\d+\w+\+\w+')

COMMON_MSVC_FLAGS = ['/MD', '/wd4819', '/wd4251', '/wd4244', '/wd4267', '/wd4275', '/wd4018', '/wd4190', '/EHsc']

MSVC_IGNORE_CUDAFE_WARNINGS = [
    'base_class_has_different_dll_interface',
    'field_without_dll_interface',
    'dll_interface_conflict_none_assumed',
    'dll_interface_conflict_dllexport_assumed'
]

COMMON_NVCC_FLAGS = [
    '-D__CUDA_NO_HALF_OPERATORS__',
    '-D__CUDA_NO_HALF_CONVERSIONS__',
    '-D__CUDA_NO_BFLOAT16_CONVERSIONS__',
    '-D__CUDA_NO_HALF2_OPERATORS__',
    '--expt-relaxed-constexpr'
]

COMMON_HIP_FLAGS = [
    '-fPIC',
    '-D__HIP_PLATFORM_HCC__=1',
    '-DUSE_ROCM=1',
]

COMMON_HIPCC_FLAGS = [
    '-DCUDA_HAS_FP16=1',
    '-D__HIP_NO_HALF_OPERATORS__=1',
    '-D__HIP_NO_HALF_CONVERSIONS__=1',
]

JIT_EXTENSION_VERSIONER = ExtensionVersioner()

PLAT_TO_VCVARS = {
    'win32' : 'x86',
    'win-amd64' : 'x86_amd64',
}


def _is_binary_build() -> bool:
    return not BUILT_FROM_SOURCE_VERSION_PATTERN.match(torch.version.__version__)


def _accepted_compilers_for_platform() -> List[str]:
    # gnu-c++ and gnu-cc are the conda gcc compilers
    return ['clang++', 'clang'] if IS_MACOS else ['g++', 'gcc', 'gnu-c++', 'gnu-cc']


def get_default_build_root() -> str:
    r'''
    Returns the path to the root folder under which extensions will built.

    For each extension module built, there will be one folder underneath the
    folder returned by this function. For example, if ``p`` is the path
    returned by this function and ``ext`` the name of an extension, the build
    folder for the extension will be ``p/ext``.

    This directory is **user-specific** so that multiple users on the same
    machine won't meet permission issues.
    '''
    return os.path.realpath(torch._appdirs.user_cache_dir(appname='torch_extensions'))


def check_compiler_ok_for_platform(compiler: str) -> bool:
    r'''
    Verifies that the compiler is the expected one for the current platform.

    Args:
        compiler (str): The compiler executable to check.

    Returns:
        True if the compiler is gcc/g++ on Linux or clang/clang++ on macOS,
        and always True for Windows.
    '''
    if IS_WINDOWS:
        return True
    which = subprocess.check_output(['which', compiler], stderr=subprocess.STDOUT)
    # Use os.path.realpath to resolve any symlinks, in particular from 'c++' to e.g. 'g++'.
    compiler_path = os.path.realpath(which.decode(*SUBPROCESS_DECODE_ARGS).strip())
    # Check the compiler name
    if any(name in compiler_path for name in _accepted_compilers_for_platform()):
        return True
    # If compiler wrapper is used try to infer the actual compiler by invoking it with -v flag
    version_string = subprocess.check_output([compiler, '-v'], stderr=subprocess.STDOUT).decode(*SUBPROCESS_DECODE_ARGS)
    if IS_LINUX:
        # Check for 'gcc' or 'g++' for sccache warpper
        pattern = re.compile("^COLLECT_GCC=(.*)$", re.MULTILINE)
        results = re.findall(pattern, version_string)
        if len(results) != 1:
            return False
        compiler_path = os.path.realpath(results[0].strip())
        # On RHEL/CentOS c++ is a gcc compiler wrapper
        if os.path.basename(compiler_path) == 'c++' and 'gcc version' in version_string:
            return True
        return any(name in compiler_path for name in _accepted_compilers_for_platform())
    if IS_MACOS:
        # Check for 'clang' or 'clang++'
        return version_string.startswith("Apple clang")
    return False


def get_compiler_abi_compatibility_and_version(compiler) -> Tuple[bool, TorchVersion]:
    r'''
    Determine if the given compiler is ABI-compatible with PyTorch alongside
    its version.

    Args:
        compiler (str): The compiler executable name to check (e.g. ``g++``).
            Must be executable in a shell process.

    Returns:
        A tuple that contains a boolean that defines if the compiler is (likely) ABI-incompatible with PyTorch,
        followed by a `TorchVersion` string that contains the compiler version separated by dots.
    '''
    if not _is_binary_build():
        return (True, TorchVersion('0.0.0'))
    if os.environ.get('TORCH_DONT_CHECK_COMPILER_ABI') in ['ON', '1', 'YES', 'TRUE', 'Y']:
        return (True, TorchVersion('0.0.0'))

    # First check if the compiler is one of the expected ones for the particular platform.
    if not check_compiler_ok_for_platform(compiler):
        warnings.warn(WRONG_COMPILER_WARNING.format(
            user_compiler=compiler,
            pytorch_compiler=_accepted_compilers_for_platform()[0],
            platform=sys.platform))
        return (False, TorchVersion('0.0.0'))

    if IS_MACOS:
        # There is no particular minimum version we need for clang, so we're good here.
        return (True, TorchVersion('0.0.0'))
    try:
        if IS_LINUX:
            minimum_required_version = MINIMUM_GCC_VERSION
            versionstr = subprocess.check_output([compiler, '-dumpfullversion', '-dumpversion'])
            version = versionstr.decode(*SUBPROCESS_DECODE_ARGS).strip().split('.')
        else:
            minimum_required_version = MINIMUM_MSVC_VERSION
            compiler_info = subprocess.check_output(compiler, stderr=subprocess.STDOUT)
            match = re.search(r'(\d+)\.(\d+)\.(\d+)', compiler_info.decode(*SUBPROCESS_DECODE_ARGS).strip())
            version = ['0', '0', '0'] if match is None else list(match.groups())
    except Exception:
        _, error, _ = sys.exc_info()
        warnings.warn(f'Error checking compiler version for {compiler}: {error}')
        return (False, TorchVersion('0.0.0'))

    if tuple(map(int, version)) >= minimum_required_version:
        return (True, TorchVersion('.'.join(version)))

    compiler = f'{compiler} {".".join(version)}'
    warnings.warn(ABI_INCOMPATIBILITY_WARNING.format(compiler))

    return (False, TorchVersion('.'.join(version)))


# See below for why we inherit BuildExtension from object.
# https://stackoverflow.com/questions/1713038/super-fails-with-error-typeerror-argument-1-must-be-type-not-classobj-when


class BuildExtension(build_ext, object):
    r'''
    A custom :mod:`setuptools` build extension .

    This :class:`setuptools.build_ext` subclass takes care of passing the
    minimum required compiler flags (e.g. ``-std=c++14``) as well as mixed
    C++/CUDA compilation (and support for CUDA files in general).

    When using :class:`BuildExtension`, it is allowed to supply a dictionary
    for ``extra_compile_args`` (rather than the usual list) that maps from
    languages (``cxx`` or ``nvcc``) to a list of additional compiler flags to
    supply to the compiler. This makes it possible to supply different flags to
    the C++ and CUDA compiler during mixed compilation.

    ``use_ninja`` (bool): If ``use_ninja`` is ``True`` (default), then we
    attempt to build using the Ninja backend. Ninja greatly speeds up
    compilation compared to the standard ``setuptools.build_ext``.
    Fallbacks to the standard distutils backend if Ninja is not available.

    .. note::
        By default, the Ninja backend uses #CPUS + 2 workers to build the
        extension. This may use up too many resources on some systems. One
        can control the number of workers by setting the `MAX_JOBS` environment
        variable to a non-negative number.
    '''

    @classmethod
    def with_options(cls, **options):
        r'''
        Returns a subclass with alternative constructor that extends any original keyword
        arguments to the original constructor with the given options.
        '''
        class cls_with_options(cls):  # type: ignore[misc, valid-type]
            def __init__(self, *args, **kwargs):
                kwargs.update(options)
                super().__init__(*args, **kwargs)

        return cls_with_options

    def __init__(self, *args, **kwargs) -> None:
        super(BuildExtension, self).__init__(*args, **kwargs)
        self.no_python_abi_suffix = kwargs.get("no_python_abi_suffix", False)

        self.use_ninja = kwargs.get('use_ninja', True)
        if self.use_ninja:
            # Test if we can use ninja. Fallback otherwise.
            msg = ('Attempted to use ninja as the BuildExtension backend but '
                   '{}. Falling back to using the slow distutils backend.')
            if not is_ninja_available():
                warnings.warn(msg.format('we could not find ninja.'))
                self.use_ninja = False

    def finalize_options(self) -> None:
        super().finalize_options()
        if self.use_ninja:
            self.force = True

    def build_extensions(self) -> None:
        compiler_name, compiler_version = self._check_abi()

        cuda_ext = False
        extension_iter = iter(self.extensions)
        extension = next(extension_iter, None)
        while not cuda_ext and extension:
            for source in extension.sources:
                _, ext = os.path.splitext(source)
                if ext == '.cu':
                    cuda_ext = True
                    break
            extension = next(extension_iter, None)

        if cuda_ext and not IS_HIP_EXTENSION:
            self._check_cuda_version(compiler_name, compiler_version)

        for extension in self.extensions:
            # Ensure at least an empty list of flags for 'cxx' and 'nvcc' when
            # extra_compile_args is a dict. Otherwise, default torch flags do
            # not get passed. Necessary when only one of 'cxx' and 'nvcc' is
            # passed to extra_compile_args in CUDAExtension, i.e.
            #   CUDAExtension(..., extra_compile_args={'cxx': [...]})
            # or
            #   CUDAExtension(..., extra_compile_args={'nvcc': [...]})
            if isinstance(extension.extra_compile_args, dict):
                for ext in ['cxx', 'nvcc']:
                    if ext not in extension.extra_compile_args:
                        extension.extra_compile_args[ext] = []

            self._add_compile_flag(extension, '-DTORCH_API_INCLUDE_EXTENSION_H')
            # See note [Pybind11 ABI constants]
            for name in ["COMPILER_TYPE", "STDLIB", "BUILD_ABI"]:
                val = getattr(torch._C, f"_PYBIND11_{name}")
                if val is not None and not IS_WINDOWS:
                    self._add_compile_flag(extension, f'-DPYBIND11_{name}="{val}"')
            self._define_torch_extension_name(extension)
            self._add_gnu_cpp_abi_flag(extension)

        # Register .cu, .cuh and .hip as valid source extensions.
        self.compiler.src_extensions += ['.cu', '.cuh', '.hip']
        # Save the original _compile method for later.
        if self.compiler.compiler_type == 'msvc':
            self.compiler._cpp_extensions += ['.cu', '.cuh']
            original_compile = self.compiler.compile
            original_spawn = self.compiler.spawn
        else:
            original_compile = self.compiler._compile

        def append_std14_if_no_std_present(cflags) -> None:
            # NVCC does not allow multiple -std to be passed, so we avoid
            # overriding the option if the user explicitly passed it.
            cpp_format_prefix = '/{}:' if self.compiler.compiler_type == 'msvc' else '-{}='
            cpp_flag_prefix = cpp_format_prefix.format('std')
            cpp_flag = cpp_flag_prefix + 'c++14'
            if not any(flag.startswith(cpp_flag_prefix) for flag in cflags):
                cflags.append(cpp_flag)

        def unix_cuda_flags(cflags):
            cflags = (COMMON_NVCC_FLAGS +
                      ['--compiler-options', "'-fPIC'"] +
                      cflags + _get_cuda_arch_flags(cflags))

            # NVCC does not allow multiple -ccbin/--compiler-bindir to be passed, so we avoid
            # overriding the option if the user explicitly passed it.
            _ccbin = os.getenv("CC")
            if (
                _ccbin is not None
                and not any([flag.startswith('-ccbin') or flag.startswith('--compiler-bindir') for flag in cflags])
            ):
                cflags.extend(['-ccbin', _ccbin])

            return cflags

        def convert_to_absolute_paths_inplace(paths):
            # Helper function. See Note [Absolute include_dirs]
            if paths is not None:
                for i in range(len(paths)):
                    if not os.path.isabs(paths[i]):
                        paths[i] = os.path.abspath(paths[i])

        def unix_wrap_single_compile(obj, src, ext, cc_args, extra_postargs, pp_opts) -> None:
            # Copy before we make any modifications.
            cflags = copy.deepcopy(extra_postargs)
            try:
                original_compiler = self.compiler.compiler_so
                if _is_cuda_file(src):
                    nvcc = [_join_rocm_home('bin', 'hipcc') if IS_HIP_EXTENSION else _join_cuda_home('bin', 'nvcc')]
                    self.compiler.set_executable('compiler_so', nvcc)
                    if isinstance(cflags, dict):
                        cflags = cflags['nvcc']
                    if IS_HIP_EXTENSION:
                        cflags = COMMON_HIPCC_FLAGS + cflags + _get_rocm_arch_flags(cflags)
                    else:
                        cflags = unix_cuda_flags(cflags)
                elif isinstance(cflags, dict):
                    cflags = cflags['cxx']
                if IS_HIP_EXTENSION:
                    cflags = COMMON_HIP_FLAGS + cflags
                append_std14_if_no_std_present(cflags)

                original_compile(obj, src, ext, cc_args, cflags, pp_opts)
            finally:
                # Put the original compiler back in place.
                self.compiler.set_executable('compiler_so', original_compiler)

        def unix_wrap_ninja_compile(sources,
                                    output_dir=None,
                                    macros=None,
                                    include_dirs=None,
                                    debug=0,
                                    extra_preargs=None,
                                    extra_postargs=None,
                                    depends=None):
            r"""Compiles sources by outputting a ninja file and running it."""
            # NB: I copied some lines from self.compiler (which is an instance
            # of distutils.UnixCCompiler). See the following link.
            # https://github.com/python/cpython/blob/f03a8f8d5001963ad5b5b28dbd95497e9cc15596/Lib/distutils/ccompiler.py#L564-L567
            # This can be fragile, but a lot of other repos also do this
            # (see https://github.com/search?q=_setup_compile&type=Code)
            # so it is probably OK; we'll also get CI signal if/when
            # we update our python version (which is when distutils can be
            # upgraded)

            # Use absolute path for output_dir so that the object file paths
            # (`objects`) get generated with absolute paths.
            output_dir = os.path.abspath(output_dir)

            # See Note [Absolute include_dirs]
            convert_to_absolute_paths_inplace(self.compiler.include_dirs)

            _, objects, extra_postargs, pp_opts, _ = \
                self.compiler._setup_compile(output_dir, macros,
                                             include_dirs, sources,
                                             depends, extra_postargs)
            common_cflags = self.compiler._get_cc_args(pp_opts, debug, extra_preargs)
            extra_cc_cflags = self.compiler.compiler_so[1:]
            with_cuda = any(map(_is_cuda_file, sources))

            # extra_postargs can be either:
            # - a dict mapping cxx/nvcc to extra flags
            # - a list of extra flags.
            if isinstance(extra_postargs, dict):
                post_cflags = extra_postargs['cxx']
            else:
                post_cflags = list(extra_postargs)
            if IS_HIP_EXTENSION:
                post_cflags = COMMON_HIP_FLAGS + post_cflags
            append_std14_if_no_std_present(post_cflags)

            cuda_post_cflags = None
            cuda_cflags = None
            if with_cuda:
                cuda_cflags = common_cflags
                if isinstance(extra_postargs, dict):
                    cuda_post_cflags = extra_postargs['nvcc']
                else:
                    cuda_post_cflags = list(extra_postargs)
                if IS_HIP_EXTENSION:
                    cuda_post_cflags = cuda_post_cflags + _get_rocm_arch_flags(cuda_post_cflags)
                    cuda_post_cflags = COMMON_HIP_FLAGS + COMMON_HIPCC_FLAGS + cuda_post_cflags
                else:
                    cuda_post_cflags = unix_cuda_flags(cuda_post_cflags)
                append_std14_if_no_std_present(cuda_post_cflags)
                cuda_cflags = [shlex.quote(f) for f in cuda_cflags]
                cuda_post_cflags = [shlex.quote(f) for f in cuda_post_cflags]

            _write_ninja_file_and_compile_objects(
                sources=sources,
                objects=objects,
                cflags=[shlex.quote(f) for f in extra_cc_cflags + common_cflags],
                post_cflags=[shlex.quote(f) for f in post_cflags],
                cuda_cflags=cuda_cflags,
                cuda_post_cflags=cuda_post_cflags,
                build_directory=output_dir,
                verbose=True,
                with_cuda=with_cuda)

            # Return *all* object filenames, not just the ones we just built.
            return objects

        def win_cuda_flags(cflags):
            return (COMMON_NVCC_FLAGS +
                    cflags + _get_cuda_arch_flags(cflags))

        def win_wrap_single_compile(sources,
                                    output_dir=None,
                                    macros=None,
                                    include_dirs=None,
                                    debug=0,
                                    extra_preargs=None,
                                    extra_postargs=None,
                                    depends=None):

            self.cflags = copy.deepcopy(extra_postargs)
            extra_postargs = None

            def spawn(cmd):
                # Using regex to match src, obj and include files
                src_regex = re.compile('/T(p|c)(.*)')
                src_list = [
                    m.group(2) for m in (src_regex.match(elem) for elem in cmd)
                    if m
                ]

                obj_regex = re.compile('/Fo(.*)')
                obj_list = [
                    m.group(1) for m in (obj_regex.match(elem) for elem in cmd)
                    if m
                ]

                include_regex = re.compile(r'((\-|\/)I.*)')
                include_list = [
                    m.group(1)
                    for m in (include_regex.match(elem) for elem in cmd) if m
                ]

                if len(src_list) >= 1 and len(obj_list) >= 1:
                    src = src_list[0]
                    obj = obj_list[0]
                    if _is_cuda_file(src):
                        nvcc = _join_cuda_home('bin', 'nvcc')
                        if isinstance(self.cflags, dict):
                            cflags = self.cflags['nvcc']
                        elif isinstance(self.cflags, list):
                            cflags = self.cflags
                        else:
                            cflags = []

                        cflags = win_cuda_flags(cflags) + ['--use-local-env']
                        for flag in COMMON_MSVC_FLAGS:
                            cflags = ['-Xcompiler', flag] + cflags
                        for ignore_warning in MSVC_IGNORE_CUDAFE_WARNINGS:
                            cflags = ['-Xcudafe', '--diag_suppress=' + ignore_warning] + cflags
                        cmd = [nvcc, '-c', src, '-o', obj] + include_list + cflags
                    elif isinstance(self.cflags, dict):
                        cflags = COMMON_MSVC_FLAGS + self.cflags['cxx']
                        cmd += cflags
                    elif isinstance(self.cflags, list):
                        cflags = COMMON_MSVC_FLAGS + self.cflags
                        cmd += cflags

                return original_spawn(cmd)

            try:
                self.compiler.spawn = spawn
                return original_compile(sources, output_dir, macros,
                                        include_dirs, debug, extra_preargs,
                                        extra_postargs, depends)
            finally:
                self.compiler.spawn = original_spawn

        def win_wrap_ninja_compile(sources,
                                   output_dir=None,
                                   macros=None,
                                   include_dirs=None,
                                   debug=0,
                                   extra_preargs=None,
                                   extra_postargs=None,
                                   depends=None):

            if not self.compiler.initialized:
                self.compiler.initialize()
            output_dir = os.path.abspath(output_dir)

            # Note [Absolute include_dirs]
            # Convert relative path in self.compiler.include_dirs to absolute path if any,
            # For ninja build, the build location is not local, the build happens
            # in a in script created build folder, relative path lost their correctness.
            # To be consistent with jit extension, we allow user to enter relative include_dirs
            # in setuptools.setup, and we convert the relative path to absolute path here
            convert_to_absolute_paths_inplace(self.compiler.include_dirs)

            _, objects, extra_postargs, pp_opts, _ = \
                self.compiler._setup_compile(output_dir, macros,
                                             include_dirs, sources,
                                             depends, extra_postargs)
            common_cflags = extra_preargs or []
            cflags = []
            if debug:
                cflags.extend(self.compiler.compile_options_debug)
            else:
                cflags.extend(self.compiler.compile_options)
            common_cflags.extend(COMMON_MSVC_FLAGS)
            cflags = cflags + common_cflags + pp_opts
            with_cuda = any(map(_is_cuda_file, sources))

            # extra_postargs can be either:
            # - a dict mapping cxx/nvcc to extra flags
            # - a list of extra flags.
            if isinstance(extra_postargs, dict):
                post_cflags = extra_postargs['cxx']
            else:
                post_cflags = list(extra_postargs)
            append_std14_if_no_std_present(post_cflags)

            cuda_post_cflags = None
            cuda_cflags = None
            if with_cuda:
                cuda_cflags = ['--use-local-env']
                for common_cflag in common_cflags:
                    cuda_cflags.append('-Xcompiler')
                    cuda_cflags.append(common_cflag)
                for ignore_warning in MSVC_IGNORE_CUDAFE_WARNINGS:
                    cuda_cflags.append('-Xcudafe')
                    cuda_cflags.append('--diag_suppress=' + ignore_warning)
                cuda_cflags.extend(pp_opts)
                if isinstance(extra_postargs, dict):
                    cuda_post_cflags = extra_postargs['nvcc']
                else:
                    cuda_post_cflags = list(extra_postargs)
                cuda_post_cflags = win_cuda_flags(cuda_post_cflags)

            cflags = _nt_quote_args(cflags)
            post_cflags = _nt_quote_args(post_cflags)
            if with_cuda:
                cuda_cflags = _nt_quote_args(cuda_cflags)
                cuda_post_cflags = _nt_quote_args(cuda_post_cflags)

            _write_ninja_file_and_compile_objects(
                sources=sources,
                objects=objects,
                cflags=cflags,
                post_cflags=post_cflags,
                cuda_cflags=cuda_cflags,
                cuda_post_cflags=cuda_post_cflags,
                build_directory=output_dir,
                verbose=True,
                with_cuda=with_cuda)

            # Return *all* object filenames, not just the ones we just built.
            return objects

        # Monkey-patch the _compile or compile method.
        # https://github.com/python/cpython/blob/dc0284ee8f7a270b6005467f26d8e5773d76e959/Lib/distutils/ccompiler.py#L511
        if self.compiler.compiler_type == 'msvc':
            if self.use_ninja:
                self.compiler.compile = win_wrap_ninja_compile
            else:
                self.compiler.compile = win_wrap_single_compile
        else:
            if self.use_ninja:
                self.compiler.compile = unix_wrap_ninja_compile
            else:
                self.compiler._compile = unix_wrap_single_compile

        build_ext.build_extensions(self)

    def get_ext_filename(self, ext_name):
        # Get the original shared library name. For Python 3, this name will be
        # suffixed with "<SOABI>.so", where <SOABI> will be something like
        # cpython-37m-x86_64-linux-gnu.
        ext_filename = super(BuildExtension, self).get_ext_filename(ext_name)
        # If `no_python_abi_suffix` is `True`, we omit the Python 3 ABI
        # component. This makes building shared libraries with setuptools that
        # aren't Python modules nicer.
        if self.no_python_abi_suffix:
            # The parts will be e.g. ["my_extension", "cpython-37m-x86_64-linux-gnu", "so"].
            ext_filename_parts = ext_filename.split('.')
            # Omit the second to last element.
            without_abi = ext_filename_parts[:-2] + ext_filename_parts[-1:]
            ext_filename = '.'.join(without_abi)
        return ext_filename

    def _check_abi(self) -> Tuple[str, TorchVersion]:
        # On some platforms, like Windows, compiler_cxx is not available.
        if hasattr(self.compiler, 'compiler_cxx'):
            compiler = self.compiler.compiler_cxx[0]
        elif IS_WINDOWS:
            compiler = os.environ.get('CXX', 'cl')
        else:
            compiler = os.environ.get('CXX', 'c++')
        _, version = get_compiler_abi_compatibility_and_version(compiler)
        # Warn user if VC env is activated but `DISTUILS_USE_SDK` is not set.
        if IS_WINDOWS and 'VSCMD_ARG_TGT_ARCH' in os.environ and 'DISTUTILS_USE_SDK' not in os.environ:
            msg = ('It seems that the VC environment is activated but DISTUTILS_USE_SDK is not set.'
                   'This may lead to multiple activations of the VC env.'
                   'Please set `DISTUTILS_USE_SDK=1` and try again.')
            raise UserWarning(msg)
        return compiler, version

    def _check_cuda_version(self, compiler_name: str, compiler_version: TorchVersion):
        if CUDA_HOME:
            nvcc = os.path.join(CUDA_HOME, 'bin', 'nvcc')
            cuda_version_str = subprocess.check_output([nvcc, '--version']).strip().decode(*SUBPROCESS_DECODE_ARGS)
            cuda_version = re.search(r'release (\d+[.]\d+)', cuda_version_str)
            if cuda_version is not None:
                cuda_str_version = cuda_version.group(1)
                cuda_ver = packaging.version.parse(cuda_str_version)
                torch_cuda_version = packaging.version.parse(torch.version.cuda)
                if cuda_ver != torch_cuda_version:
                    # major/minor attributes are only available in setuptools>=49.6.0
                    if getattr(cuda_ver, "major", float("nan")) != getattr(torch_cuda_version, "major", float("nan")):
                        raise RuntimeError(CUDA_MISMATCH_MESSAGE.format(cuda_str_version, torch.version.cuda))
                    warnings.warn(CUDA_MISMATCH_WARN.format(cuda_str_version, torch.version.cuda))
                if (sys.platform.startswith('linux') and
                        os.environ.get('TORCH_DONT_CHECK_COMPILER_ABI') not in ['ON', '1', 'YES', 'TRUE', 'Y'] and
                        _is_binary_build()):
                    cuda_compiler_bounds = CUDA_CLANG_VERSIONS if compiler_name.startswith('clang') else CUDA_GCC_VERSIONS

                    if cuda_str_version not in cuda_compiler_bounds:
                        warnings.warn(f'There are no {compiler_name} version bounds defined for CUDA version {cuda_str_version}')
                    else:
                        min_compiler_version, max_compiler_version = cuda_compiler_bounds[cuda_str_version]
                        min_compiler_version_str = '.'.join(map(str, min_compiler_version))
                        max_compiler_version_str = '.'.join(map(str, max_compiler_version))

                        version_bound_str = f'>={min_compiler_version_str}'
                        version_bound_str = f'{version_bound_str}, <={max_compiler_version_str}'

                        if compiler_version < TorchVersion(min_compiler_version_str):
                            raise RuntimeError(
                                f'The current installed version of {compiler_name} ({compiler_version}) is less '
                                f'than the minimum required version by CUDA {cuda_str_version} ({min_compiler_version_str}). '
                                f'Please make sure to use an adequate version of {compiler_name} ({version_bound_str}).'
                            )
                        elif compiler_version > TorchVersion(max_compiler_version_str):
                            raise RuntimeError(
                                f'The current installed version of {compiler_name} ({compiler_version}) is greater '
                                f'than the maximum required version by CUDA {cuda_str_version} ({max_compiler_version_str}). '
                                f'Please make sure to use an adequate version of {compiler_name} ({version_bound_str}).'
                            )
        else:
            raise RuntimeError(CUDA_NOT_FOUND_MESSAGE)

    def _add_compile_flag(self, extension, flag):
        extension.extra_compile_args = copy.deepcopy(extension.extra_compile_args)
        if isinstance(extension.extra_compile_args, dict):
            for args in extension.extra_compile_args.values():
                args.append(flag)
        else:
            extension.extra_compile_args.append(flag)

    def _define_torch_extension_name(self, extension):
        # pybind11 doesn't support dots in the names
        # so in order to support extensions in the packages
        # like torch._C, we take the last part of the string
        # as the library name
        names = extension.name.split('.')
        name = names[-1]
        define = f'-DTORCH_EXTENSION_NAME={name}'
        self._add_compile_flag(extension, define)

    def _add_gnu_cpp_abi_flag(self, extension):
        # use the same CXX ABI as what PyTorch was compiled with
        self._add_compile_flag(extension, '-D_GLIBCXX_USE_CXX11_ABI=' + str(int(torch._C._GLIBCXX_USE_CXX11_ABI)))


def CppExtension(name, sources, *args, **kwargs):
    r'''
    Creates a :class:`setuptools.Extension` for C++.

    Convenience method that creates a :class:`setuptools.Extension` with the
    bare minimum (but often sufficient) arguments to build a C++ extension.

    All arguments are forwarded to the :class:`setuptools.Extension`
    constructor.

    Example:
        >>> from setuptools import setup
        >>> from torch.utils.cpp_extension import BuildExtension, CppExtension
        >>> setup(
                name='extension',
                ext_modules=[
                    CppExtension(
                        name='extension',
                        sources=['extension.cpp'],
                        extra_compile_args=['-g']),
                ],
                cmdclass={
                    'build_ext': BuildExtension
                })
    '''
    include_dirs = kwargs.get('include_dirs', [])
    include_dirs += include_paths()
    kwargs['include_dirs'] = include_dirs

    library_dirs = kwargs.get('library_dirs', [])
    library_dirs += library_paths()
    kwargs['library_dirs'] = library_dirs

    libraries = kwargs.get('libraries', [])
    libraries.append('c10')
    libraries.append('torch')
    libraries.append('torch_cpu')
    libraries.append('torch_python')
    kwargs['libraries'] = libraries

    kwargs['language'] = 'c++'
    return setuptools.Extension(name, sources, *args, **kwargs)


def CUDAExtension(name, sources, *args, **kwargs):
    r'''
    Creates a :class:`setuptools.Extension` for CUDA/C++.

    Convenience method that creates a :class:`setuptools.Extension` with the
    bare minimum (but often sufficient) arguments to build a CUDA/C++
    extension. This includes the CUDA include path, library path and runtime
    library.

    All arguments are forwarded to the :class:`setuptools.Extension`
    constructor.

    Example:
        >>> from setuptools import setup
        >>> from torch.utils.cpp_extension import BuildExtension, CUDAExtension
        >>> setup(
                name='cuda_extension',
                ext_modules=[
                    CUDAExtension(
                            name='cuda_extension',
                            sources=['extension.cpp', 'extension_kernel.cu'],
                            extra_compile_args={'cxx': ['-g'],
                                                'nvcc': ['-O2']})
                ],
                cmdclass={
                    'build_ext': BuildExtension
                })

    Compute capabilities:

    By default the extension will be compiled to run on all archs of the cards visible during the
    building process of the extension, plus PTX. If down the road a new card is installed the
    extension may need to be recompiled. If a visible card has a compute capability (CC) that's
    newer than the newest version for which your nvcc can build fully-compiled binaries, Pytorch
    will make nvcc fall back to building kernels with the newest version of PTX your nvcc does
    support (see below for details on PTX).

    You can override the default behavior using `TORCH_CUDA_ARCH_LIST` to explicitly specify which
    CCs you want the extension to support:

    TORCH_CUDA_ARCH_LIST="6.1 8.6" python build_my_extension.py
    TORCH_CUDA_ARCH_LIST="5.2 6.0 6.1 7.0 7.5 8.0 8.6+PTX" python build_my_extension.py

    The +PTX option causes extension kernel binaries to include PTX instructions for the specified
    CC. PTX is an intermediate representation that allows kernels to runtime-compile for any CC >=
    the specified CC (for example, 8.6+PTX generates PTX that can runtime-compile for any GPU with
    CC >= 8.6). This improves your binary's forward compatibility. However, relying on older PTX to
    provide forward compat by runtime-compiling for newer CCs can modestly reduce performance on
    those newer CCs. If you know exact CC(s) of the GPUs you want to target, you're always better
    off specifying them individually. For example, if you want your extension to run on 8.0 and 8.6,
    "8.0+PTX" would work functionally because it includes PTX that can runtime-compile for 8.6, but
    "8.0 8.6" would be better.

    Note that while it's possible to include all supported archs, the more archs get included the
    slower the building process will be, as it will build a separate kernel image for each arch.

    Note that CUDA-11.5 nvcc will hit internal compiler error while parsing torch/extension.h on Windows.
    To workaround the issue, move python binding logic to pure C++ file.

    Example use:
        >>> #include <ATen/ATen.h>
        >>> at::Tensor SigmoidAlphaBlendForwardCuda(....)

    Instead of:
        >>> #include <torch/extension.h>
        >>> torch::Tensor SigmoidAlphaBlendForwardCuda(...)

    Currently open issue for nvcc bug: https://github.com/pytorch/pytorch/issues/69460
    Complete workaround code example: https://github.com/facebookresearch/pytorch3d/commit/cb170ac024a949f1f9614ffe6af1c38d972f7d48

    '''
    library_dirs = kwargs.get('library_dirs', [])
    library_dirs += library_paths(cuda=True)
    kwargs['library_dirs'] = library_dirs

    libraries = kwargs.get('libraries', [])
    libraries.append('c10')
    libraries.append('torch')
    libraries.append('torch_cpu')
    libraries.append('torch_python')
    if IS_HIP_EXTENSION:
        assert ROCM_VERSION is not None
        libraries.append('amdhip64' if ROCM_VERSION >= (3, 5) else 'hip_hcc')
        libraries.append('c10_hip')
        libraries.append('torch_hip')
    else:
        libraries.append('cudart')
        libraries.append('c10_cuda')
        if BUILD_SPLIT_CUDA:
            libraries.append('torch_cuda_cu')
            libraries.append('torch_cuda_cpp')
        else:
            libraries.append('torch_cuda')
    kwargs['libraries'] = libraries

    include_dirs = kwargs.get('include_dirs', [])

    if IS_HIP_EXTENSION:
        build_dir = os.getcwd()
        hipify_result = hipify_python.hipify(
            project_directory=build_dir,
            output_directory=build_dir,
            header_include_dirs=include_dirs,
            includes=[os.path.join(build_dir, '*')],  # limit scope to build_dir only
            extra_files=[os.path.abspath(s) for s in sources],
            show_detailed=True,
            is_pytorch_extension=True,
            hipify_extra_files_only=True,  # don't hipify everything in includes path
        )

        hipified_sources = set()
        for source in sources:
            s_abs = os.path.abspath(source)
            hipified_sources.add(hipify_result[s_abs]["hipified_path"] if (s_abs in hipify_result and
                                 hipify_result[s_abs]["hipified_path"] is not None) else s_abs)

        sources = list(hipified_sources)

    include_dirs += include_paths(cuda=True)
    kwargs['include_dirs'] = include_dirs

    kwargs['language'] = 'c++'

    return setuptools.Extension(name, sources, *args, **kwargs)


def include_paths(cuda: bool = False) -> List[str]:
    '''
    Get the include paths required to build a C++ or CUDA extension.

    Args:
        cuda: If `True`, includes CUDA-specific include paths.

    Returns:
        A list of include path strings.
    '''
    lib_include = os.path.join(_TORCH_PATH, 'include')
    paths = [
        lib_include,
        # Remove this once torch/torch.h is officially no longer supported for C++ extensions.
        os.path.join(lib_include, 'torch', 'csrc', 'api', 'include'),
        # Some internal (old) Torch headers don't properly prefix their includes,
        # so we need to pass -Itorch/lib/include/TH as well.
        os.path.join(lib_include, 'TH'),
        os.path.join(lib_include, 'THC')
    ]
    if cuda and IS_HIP_EXTENSION:
        paths.append(os.path.join(lib_include, 'THH'))
        paths.append(_join_rocm_home('include'))
        if MIOPEN_HOME is not None:
            paths.append(os.path.join(MIOPEN_HOME, 'include'))
        if HIP_HOME is not None:
            paths.append(os.path.join(HIP_HOME, 'include'))
    elif cuda:
        cuda_home_include = _join_cuda_home('include')
        # if we have the Debian/Ubuntu packages for cuda, we get /usr as cuda home.
        # but gcc doesn't like having /usr/include passed explicitly
        if cuda_home_include != '/usr/include':
            paths.append(cuda_home_include)
        if CUDNN_HOME is not None:
            paths.append(os.path.join(CUDNN_HOME, 'include'))
    return paths


def library_paths(cuda: bool = False) -> List[str]:
    r'''
    Get the library paths required to build a C++ or CUDA extension.

    Args:
        cuda: If `True`, includes CUDA-specific library paths.

    Returns:
        A list of library path strings.
    '''
    # We need to link against libtorch.so
    paths = [TORCH_LIB_PATH]

    if cuda and IS_HIP_EXTENSION:
        lib_dir = 'lib'
        paths.append(_join_rocm_home(lib_dir))
        if HIP_HOME is not None:
            paths.append(os.path.join(HIP_HOME, 'lib'))
    elif cuda:
        if IS_WINDOWS:
            lib_dir = 'lib/x64'
        else:
            lib_dir = 'lib64'
            if (not os.path.exists(_join_cuda_home(lib_dir)) and
                    os.path.exists(_join_cuda_home('lib'))):
                # 64-bit CUDA may be installed in 'lib' (see e.g. gh-16955)
                # Note that it's also possible both don't exist (see
                # _find_cuda_home) - in that case we stay with 'lib64'.
                lib_dir = 'lib'

        paths.append(_join_cuda_home(lib_dir))
        if CUDNN_HOME is not None:
            paths.append(os.path.join(CUDNN_HOME, lib_dir))
    return paths


def load(name,
         sources: Union[str, List[str]],
         extra_cflags=None,
         extra_cuda_cflags=None,
         extra_ldflags=None,
         extra_include_paths=None,
         build_directory=None,
         verbose=False,
         with_cuda: Optional[bool] = None,
         is_python_module=True,
         is_standalone=False,
         keep_intermediates=True):
    r'''
    Loads a PyTorch C++ extension just-in-time (JIT).

    To load an extension, a Ninja build file is emitted, which is used to
    compile the given sources into a dynamic library. This library is
    subsequently loaded into the current Python process as a module and
    returned from this function, ready for use.

    By default, the directory to which the build file is emitted and the
    resulting library compiled to is ``<tmp>/torch_extensions/<name>``, where
    ``<tmp>`` is the temporary folder on the current platform and ``<name>``
    the name of the extension. This location can be overridden in two ways.
    First, if the ``TORCH_EXTENSIONS_DIR`` environment variable is set, it
    replaces ``<tmp>/torch_extensions`` and all extensions will be compiled
    into subfolders of this directory. Second, if the ``build_directory``
    argument to this function is supplied, it overrides the entire path, i.e.
    the library will be compiled into that folder directly.

    To compile the sources, the default system compiler (``c++``) is used,
    which can be overridden by setting the ``CXX`` environment variable. To pass
    additional arguments to the compilation process, ``extra_cflags`` or
    ``extra_ldflags`` can be provided. For example, to compile your extension
    with optimizations, pass ``extra_cflags=['-O3']``. You can also use
    ``extra_cflags`` to pass further include directories.

    CUDA support with mixed compilation is provided. Simply pass CUDA source
    files (``.cu`` or ``.cuh``) along with other sources. Such files will be
    detected and compiled with nvcc rather than the C++ compiler. This includes
    passing the CUDA lib64 directory as a library directory, and linking
    ``cudart``. You can pass additional flags to nvcc via
    ``extra_cuda_cflags``, just like with ``extra_cflags`` for C++. Various
    heuristics for finding the CUDA install directory are used, which usually
    work fine. If not, setting the ``CUDA_HOME`` environment variable is the
    safest option.

    Args:
        name: The name of the extension to build. This MUST be the same as the
            name of the pybind11 module!
        sources: A list of relative or absolute paths to C++ source files.
        extra_cflags: optional list of compiler flags to forward to the build.
        extra_cuda_cflags: optional list of compiler flags to forward to nvcc
            when building CUDA sources.
        extra_ldflags: optional list of linker flags to forward to the build.
        extra_include_paths: optional list of include directories to forward
            to the build.
        build_directory: optional path to use as build workspace.
        verbose: If ``True``, turns on verbose logging of load steps.
        with_cuda: Determines whether CUDA headers and libraries are added to
            the build. If set to ``None`` (default), this value is
            automatically determined based on the existence of ``.cu`` or
            ``.cuh`` in ``sources``. Set it to `True`` to force CUDA headers
            and libraries to be included.
        is_python_module: If ``True`` (default), imports the produced shared
            library as a Python module. If ``False``, behavior depends on
            ``is_standalone``.
        is_standalone: If ``False`` (default) loads the constructed extension
            into the process as a plain dynamic library. If ``True``, build a
            standalone executable.

    Returns:
        If ``is_python_module`` is ``True``:
            Returns the loaded PyTorch extension as a Python module.

        If ``is_python_module`` is ``False`` and ``is_standalone`` is ``False``:
            Returns nothing. (The shared library is loaded into the process as
            a side effect.)

        If ``is_standalone`` is ``True``.
            Return the path to the executable. (On Windows, TORCH_LIB_PATH is
            added to the PATH environment variable as a side effect.)

    Example:
        >>> from torch.utils.cpp_extension import load
        >>> module = load(
                name='extension',
                sources=['extension.cpp', 'extension_kernel.cu'],
                extra_cflags=['-O2'],
                verbose=True)
    '''
    return _jit_compile(
        name,
        [sources] if isinstance(sources, str) else sources,
        extra_cflags,
        extra_cuda_cflags,
        extra_ldflags,
        extra_include_paths,
        build_directory or _get_build_directory(name, verbose),
        verbose,
        with_cuda,
        is_python_module,
        is_standalone,
        keep_intermediates=keep_intermediates)


def load_inline(name,
                cpp_sources,
                cuda_sources=None,
                functions=None,
                extra_cflags=None,
                extra_cuda_cflags=None,
                extra_ldflags=None,
                extra_include_paths=None,
                build_directory=None,
                verbose=False,
                with_cuda=None,
                is_python_module=True,
                with_pytorch_error_handling=True,
                keep_intermediates=True):
    r'''
    Loads a PyTorch C++ extension just-in-time (JIT) from string sources.

    This function behaves exactly like :func:`load`, but takes its sources as
    strings rather than filenames. These strings are stored to files in the
    build directory, after which the behavior of :func:`load_inline` is
    identical to :func:`load`.

    See `the
    tests <https://github.com/pytorch/pytorch/blob/master/test/test_cpp_extensions_jit.py>`_
    for good examples of using this function.

    Sources may omit two required parts of a typical non-inline C++ extension:
    the necessary header includes, as well as the (pybind11) binding code. More
    precisely, strings passed to ``cpp_sources`` are first concatenated into a
    single ``.cpp`` file. This file is then prepended with ``#include
    <torch/extension.h>``.

    Furthermore, if the ``functions`` argument is supplied, bindings will be
    automatically generated for each function specified. ``functions`` can
    either be a list of function names, or a dictionary mapping from function
    names to docstrings. If a list is given, the name of each function is used
    as its docstring.

    The sources in ``cuda_sources`` are concatenated into a separate ``.cu``
    file and  prepended with ``torch/types.h``, ``cuda.h`` and
    ``cuda_runtime.h`` includes. The ``.cpp`` and ``.cu`` files are compiled
    separately, but ultimately linked into a single library. Note that no
    bindings are generated for functions in ``cuda_sources`` per  se. To bind
    to a CUDA kernel, you must create a C++ function that calls it, and either
    declare or define this C++ function in one of the ``cpp_sources`` (and
    include its name in ``functions``).

    See :func:`load` for a description of arguments omitted below.

    Args:
        cpp_sources: A string, or list of strings, containing C++ source code.
        cuda_sources: A string, or list of strings, containing CUDA source code.
        functions: A list of function names for which to generate function
            bindings. If a dictionary is given, it should map function names to
            docstrings (which are otherwise just the function names).
        with_cuda: Determines whether CUDA headers and libraries are added to
            the build. If set to ``None`` (default), this value is
            automatically determined based on whether ``cuda_sources`` is
            provided. Set it to ``True`` to force CUDA headers
            and libraries to be included.
        with_pytorch_error_handling: Determines whether pytorch error and
            warning macros are handled by pytorch instead of pybind. To do
            this, each function ``foo`` is called via an intermediary ``_safe_foo``
            function. This redirection might cause issues in obscure cases
            of cpp. This flag should be set to ``False`` when this redirect
            causes issues.

    Example:
        >>> from torch.utils.cpp_extension import load_inline
        >>> source = \'\'\'
        at::Tensor sin_add(at::Tensor x, at::Tensor y) {
          return x.sin() + y.sin();
        }
        \'\'\'
        >>> module = load_inline(name='inline_extension',
                                 cpp_sources=[source],
                                 functions=['sin_add'])

    .. note::
        By default, the Ninja backend uses #CPUS + 2 workers to build the
        extension. This may use up too many resources on some systems. One
        can control the number of workers by setting the `MAX_JOBS` environment
        variable to a non-negative number.
    '''
    build_directory = build_directory or _get_build_directory(name, verbose)

    if isinstance(cpp_sources, str):
        cpp_sources = [cpp_sources]
    cuda_sources = cuda_sources or []
    if isinstance(cuda_sources, str):
        cuda_sources = [cuda_sources]

    cpp_sources.insert(0, '#include <torch/extension.h>')

    # If `functions` is supplied, we create the pybind11 bindings for the user.
    # Here, `functions` is (or becomes, after some processing) a map from
    # function names to function docstrings.
    if functions is not None:
        module_def = []
        module_def.append('PYBIND11_MODULE(TORCH_EXTENSION_NAME, m) {')
        if isinstance(functions, str):
            functions = [functions]
        if isinstance(functions, list):
            # Make the function docstring the same as the function name.
            functions = dict((f, f) for f in functions)
        elif not isinstance(functions, dict):
            raise ValueError(f"Expected 'functions' to be a list or dict, but was {type(functions)}")
        for function_name, docstring in functions.items():
            if with_pytorch_error_handling:
                module_def.append(
                    'm.def("{0}", torch::wrap_pybind_function({0}), "{1}");'
                    .format(function_name, docstring))
            else:
                module_def.append('m.def("{0}", {0}, "{1}");'.format(function_name, docstring))
        module_def.append('}')
        cpp_sources += module_def

    cpp_source_path = os.path.join(build_directory, 'main.cpp')
    with open(cpp_source_path, 'w') as cpp_source_file:
        cpp_source_file.write('\n'.join(cpp_sources))

    sources = [cpp_source_path]

    if cuda_sources:
        cuda_sources.insert(0, '#include <torch/types.h>')
        cuda_sources.insert(1, '#include <cuda.h>')
        cuda_sources.insert(2, '#include <cuda_runtime.h>')

        cuda_source_path = os.path.join(build_directory, 'cuda.cu')
        with open(cuda_source_path, 'w') as cuda_source_file:
            cuda_source_file.write('\n'.join(cuda_sources))

        sources.append(cuda_source_path)

    return _jit_compile(
        name,
        sources,
        extra_cflags,
        extra_cuda_cflags,
        extra_ldflags,
        extra_include_paths,
        build_directory,
        verbose,
        with_cuda,
        is_python_module,
        is_standalone=False,
        keep_intermediates=keep_intermediates)


def _jit_compile(name,
                 sources,
                 extra_cflags,
                 extra_cuda_cflags,
                 extra_ldflags,
                 extra_include_paths,
                 build_directory: str,
                 verbose: bool,
                 with_cuda: Optional[bool],
                 is_python_module,
                 is_standalone,
                 keep_intermediates=True) -> None:
    if is_python_module and is_standalone:
        raise ValueError("`is_python_module` and `is_standalone` are mutually exclusive.")

    if with_cuda is None:
        with_cuda = any(map(_is_cuda_file, sources))
    with_cudnn = any(['cudnn' in f for f in extra_ldflags or []])
    old_version = JIT_EXTENSION_VERSIONER.get_version(name)
    version = JIT_EXTENSION_VERSIONER.bump_version_if_changed(
        name,
        sources,
        build_arguments=[extra_cflags, extra_cuda_cflags, extra_ldflags, extra_include_paths],
        build_directory=build_directory,
        with_cuda=with_cuda,
        is_python_module=is_python_module,
        is_standalone=is_standalone,
    )
    if version > 0:
        if version != old_version and verbose:
            print(f'The input conditions for extension module {name} have changed. ' +
                  f'Bumping to version {version} and re-building as {name}_v{version}...')
        name = f'{name}_v{version}'

    if version != old_version:
        baton = FileBaton(os.path.join(build_directory, 'lock'))
        if baton.try_acquire():
            try:
                with GeneratedFileCleaner(keep_intermediates=keep_intermediates) as clean_ctx:
                    if IS_HIP_EXTENSION and (with_cuda or with_cudnn):
                        hipify_result = hipify_python.hipify(
                            project_directory=build_directory,
                            output_directory=build_directory,
                            header_include_dirs=(extra_include_paths if extra_include_paths is not None else []),
                            extra_files=[os.path.abspath(s) for s in sources],
                            ignores=[_join_rocm_home('*'), os.path.join(_TORCH_PATH, '*')],  # no need to hipify ROCm or PyTorch headers
                            show_detailed=verbose,
                            show_progress=verbose,
                            is_pytorch_extension=True,
                            clean_ctx=clean_ctx
                        )

                        hipified_sources = set()
                        for source in sources:
                            s_abs = os.path.abspath(source)
                            hipified_sources.add(hipify_result[s_abs]["hipified_path"] if s_abs in hipify_result else s_abs)

                        sources = list(hipified_sources)

<<<<<<< HEAD

=======
>>>>>>> 2e841e68
                    _write_ninja_file_and_build_library(
                        name=name,
                        sources=sources,
                        extra_cflags=extra_cflags or [],
                        extra_cuda_cflags=extra_cuda_cflags or [],
                        extra_ldflags=extra_ldflags or [],
                        extra_include_paths=extra_include_paths or [],
                        build_directory=build_directory,
                        verbose=verbose,
                        with_cuda=with_cuda,
                        is_standalone=is_standalone)
            finally:
                baton.release()
        else:
            baton.wait()
    elif verbose:
        print('No modifications detected for re-loaded extension '
              f'module {name}, skipping build step...')

    if verbose:
        print(f'Loading extension module {name}...')

    if is_standalone:
        return _get_exec_path(name, build_directory)

    return _import_module_from_library(name, build_directory, is_python_module)


def _write_ninja_file_and_compile_objects(
        sources: List[str],
        objects,
        cflags,
        post_cflags,
        cuda_cflags,
        cuda_post_cflags,
        build_directory: str,
        verbose: bool,
        with_cuda: Optional[bool]) -> None:
    verify_ninja_availability()
    if IS_WINDOWS:
        compiler = os.environ.get('CXX', 'cl')
    else:
        compiler = os.environ.get('CXX', 'c++')
    get_compiler_abi_compatibility_and_version(compiler)
    if with_cuda is None:
        with_cuda = any(map(_is_cuda_file, sources))
    build_file_path = os.path.join(build_directory, 'build.ninja')
    if verbose:
        print(f'Emitting ninja build file {build_file_path}...')
    _write_ninja_file(
        path=build_file_path,
        cflags=cflags,
        post_cflags=post_cflags,
        cuda_cflags=cuda_cflags,
        cuda_post_cflags=cuda_post_cflags,
        sources=sources,
        objects=objects,
        ldflags=None,
        library_target=None,
        with_cuda=with_cuda)
    if verbose:
        print('Compiling objects...')
    _run_ninja_build(
        build_directory,
        verbose,
        # It would be better if we could tell users the name of the extension
        # that failed to build but there isn't a good way to get it here.
        error_prefix='Error compiling objects for extension')


def _write_ninja_file_and_build_library(
        name,
        sources: List[str],
        extra_cflags,
        extra_cuda_cflags,
        extra_ldflags,
        extra_include_paths,
        build_directory: str,
        verbose: bool,
        with_cuda: Optional[bool],
        is_standalone: bool = False) -> None:
    verify_ninja_availability()
    if IS_WINDOWS:
        compiler = os.environ.get('CXX', 'cl')
    else:
        compiler = os.environ.get('CXX', 'c++')
    get_compiler_abi_compatibility_and_version(compiler)
    if with_cuda is None:
        with_cuda = any(map(_is_cuda_file, sources))
    extra_ldflags = _prepare_ldflags(
        extra_ldflags or [],
        with_cuda,
        verbose,
        is_standalone)
    build_file_path = os.path.join(build_directory, 'build.ninja')
    if verbose:
        print(f'Emitting ninja build file {build_file_path}...')
    # NOTE: Emitting a new ninja build file does not cause re-compilation if
    # the sources did not change, so it's ok to re-emit (and it's fast).
    _write_ninja_file_to_build_library(
        path=build_file_path,
        name=name,
        sources=sources,
        extra_cflags=extra_cflags or [],
        extra_cuda_cflags=extra_cuda_cflags or [],
        extra_ldflags=extra_ldflags or [],
        extra_include_paths=extra_include_paths or [],
        with_cuda=with_cuda,
        is_standalone=is_standalone)

    if verbose:
        print(f'Building extension module {name}...')
    _run_ninja_build(
        build_directory,
        verbose,
        error_prefix=f"Error building extension '{name}'")


def is_ninja_available():
    r'''
    Returns ``True`` if the `ninja <https://ninja-build.org/>`_ build system is
    available on the system, ``False`` otherwise.
    '''
    try:
        subprocess.check_output('ninja --version'.split())
    except Exception:
        return False
    else:
        return True


def verify_ninja_availability():
    r'''
    Raises ``RuntimeError`` if `ninja <https://ninja-build.org/>`_ build system is not
    available on the system, does nothing otherwise.
    '''
    if not is_ninja_available():
        raise RuntimeError("Ninja is required to load C++ extensions")


def _prepare_ldflags(extra_ldflags, with_cuda, verbose, is_standalone):
    if IS_WINDOWS:
        python_path = os.path.dirname(sys.executable)
        python_lib_path = os.path.join(python_path, 'libs')

        extra_ldflags.append('c10.lib')
        if with_cuda:
            extra_ldflags.append('c10_cuda.lib')
        extra_ldflags.append('torch_cpu.lib')
        if BUILD_SPLIT_CUDA and with_cuda:
            extra_ldflags.append('torch_cuda_cu.lib')
            # See [Note about _torch_cuda_cu_linker_symbol_op and torch_cuda_cu] in native_functions.yaml
            extra_ldflags.append('-INCLUDE:?_torch_cuda_cu_linker_symbol_op_cuda@native@at@@YA?AVTensor@2@AEBV32@@Z')
            extra_ldflags.append('torch_cuda_cpp.lib')
            # /INCLUDE is used to ensure torch_cuda_cpp is linked against in a project that relies on it.
            # Related issue: https://github.com/pytorch/pytorch/issues/31611
            extra_ldflags.append('-INCLUDE:?warp_size@cuda@at@@YAHXZ')
        elif with_cuda:
            extra_ldflags.append('torch_cuda.lib')
            # /INCLUDE is used to ensure torch_cuda is linked against in a project that relies on it.
            # Related issue: https://github.com/pytorch/pytorch/issues/31611
            extra_ldflags.append('-INCLUDE:?warp_size@cuda@at@@YAHXZ')
        extra_ldflags.append('torch.lib')
        extra_ldflags.append(f'/LIBPATH:{TORCH_LIB_PATH}')
        if not is_standalone:
            extra_ldflags.append('torch_python.lib')
            extra_ldflags.append(f'/LIBPATH:{python_lib_path}')

    else:
        extra_ldflags.append(f'-L{TORCH_LIB_PATH}')
        extra_ldflags.append('-lc10')
        if with_cuda:
            extra_ldflags.append('-lc10_hip' if IS_HIP_EXTENSION else '-lc10_cuda')
        extra_ldflags.append('-ltorch_cpu')
        if BUILD_SPLIT_CUDA and with_cuda:
            extra_ldflags.append('-ltorch_hip' if IS_HIP_EXTENSION else '-ltorch_cuda_cu -ltorch_cuda_cpp')
        elif with_cuda:
            extra_ldflags.append('-ltorch_hip' if IS_HIP_EXTENSION else '-ltorch_cuda')
        extra_ldflags.append('-ltorch')
        if not is_standalone:
            extra_ldflags.append('-ltorch_python')

        if is_standalone and "TBB" in torch.__config__.parallel_info():
            extra_ldflags.append('-ltbb')

        if is_standalone:
            extra_ldflags.append(f"-Wl,-rpath,{TORCH_LIB_PATH}")

    if with_cuda:
        if verbose:
            print('Detected CUDA files, patching ldflags')
        if IS_WINDOWS:
            extra_ldflags.append(f'/LIBPATH:{_join_cuda_home("lib/x64")}')
            extra_ldflags.append('cudart.lib')
            if CUDNN_HOME is not None:
                extra_ldflags.append(os.path.join(CUDNN_HOME, 'lib/x64'))
        elif not IS_HIP_EXTENSION:
            extra_ldflags.append(f'-L{_join_cuda_home("lib64")}')
            extra_ldflags.append('-lcudart')
            if CUDNN_HOME is not None:
                extra_ldflags.append(f'-L{os.path.join(CUDNN_HOME, "lib64")}')
        elif IS_HIP_EXTENSION:
            assert ROCM_VERSION is not None
            extra_ldflags.append(f'-L{_join_rocm_home("lib")}')
            extra_ldflags.append('-lamdhip64' if ROCM_VERSION >= (3, 5) else '-lhip_hcc')
    return extra_ldflags


def _get_cuda_arch_flags(cflags: Optional[List[str]] = None) -> List[str]:
    r'''
    Determine CUDA arch flags to use.

    For an arch, say "6.1", the added compile flag will be
    ``-gencode=arch=compute_61,code=sm_61``.
    For an added "+PTX", an additional
    ``-gencode=arch=compute_xx,code=compute_xx`` is added.

    See select_compute_arch.cmake for corresponding named and supported arches
    when building with CMake.
    '''
    # If cflags is given, there may already be user-provided arch flags in it
    # (from `extra_compile_args`)
    if cflags is not None:
        for flag in cflags:
            if 'arch' in flag:
                return []

    # Note: keep combined names ("arch1+arch2") above single names, otherwise
    # string replacement may not do the right thing
    named_arches = collections.OrderedDict([
        ('Kepler+Tesla', '3.7'),
        ('Kepler', '3.5+PTX'),
        ('Maxwell+Tegra', '5.3'),
        ('Maxwell', '5.0;5.2+PTX'),
        ('Pascal', '6.0;6.1+PTX'),
        ('Volta', '7.0+PTX'),
        ('Turing', '7.5+PTX'),
        ('Ampere', '8.0;8.6+PTX'),
    ])

    supported_arches = ['3.5', '3.7', '5.0', '5.2', '5.3', '6.0', '6.1', '6.2',
                        '7.0', '7.2', '7.5', '8.0', '8.6']
    valid_arch_strings = supported_arches + [s + "+PTX" for s in supported_arches]

    # The default is sm_30 for CUDA 9.x and 10.x
    # First check for an env var (same as used by the main setup.py)
    # Can be one or more architectures, e.g. "6.1" or "3.5;5.2;6.0;6.1;7.0+PTX"
    # See cmake/Modules_CUDA_fix/upstream/FindCUDA/select_compute_arch.cmake
    _arch_list = os.environ.get('TORCH_CUDA_ARCH_LIST', None)

    # If not given, determine what's best for the GPU / CUDA version that can be found
    if not _arch_list:
        arch_list = []
        # the assumption is that the extension should run on any of the currently visible cards,
        # which could be of different types - therefore all archs for visible cards should be included
        for i in range(torch.cuda.device_count()):
            capability = torch.cuda.get_device_capability(i)
            supported_sm = [int(arch.split('_')[1])
                            for arch in torch.cuda.get_arch_list() if 'sm_' in arch]
            max_supported_sm = max((sm // 10, sm % 10) for sm in supported_sm)
            # Capability of the device may be higher than what's supported by the user's
            # NVCC, causing compilation error. User's NVCC is expected to match the one
            # used to build pytorch, so we use the maximum supported capability of pytorch
            # to clamp the capability.
            capability = min(max_supported_sm, capability)
            arch = f'{capability[0]}.{capability[1]}'
            if arch not in arch_list:
                arch_list.append(arch)
        arch_list = sorted(arch_list)
        arch_list[-1] += '+PTX'
    else:
        # Deal with lists that are ' ' separated (only deal with ';' after)
        _arch_list = _arch_list.replace(' ', ';')
        # Expand named arches
        for named_arch, archval in named_arches.items():
            _arch_list = _arch_list.replace(named_arch, archval)

        arch_list = _arch_list.split(';')

    flags = []
    for arch in arch_list:
        if arch not in valid_arch_strings:
            raise ValueError(f"Unknown CUDA arch ({arch}) or GPU not supported")
        else:
            num = arch[0] + arch[2]
            flags.append(f'-gencode=arch=compute_{num},code=sm_{num}')
            if arch.endswith('+PTX'):
                flags.append(f'-gencode=arch=compute_{num},code=compute_{num}')

    return sorted(list(set(flags)))


def _get_rocm_arch_flags(cflags: Optional[List[str]] = None) -> List[str]:
    # If cflags is given, there may already be user-provided arch flags in it
    # (from `extra_compile_args`)
    if cflags is not None:
        for flag in cflags:
            if 'amdgpu-target' in flag:
                return ['-fno-gpu-rdc']
    # Use same defaults as used for building PyTorch
    # Allow env var to override, just like during initial cmake build.
    _archs = os.environ.get('PYTORCH_ROCM_ARCH', None)
    if not _archs:
        archs = torch.cuda.get_arch_list()
    else:
        archs = _archs.replace(' ', ';').split(';')
    flags = ['--amdgpu-target=%s' % arch for arch in archs]
    flags += ['-fno-gpu-rdc']
    return flags

def _get_build_directory(name: str, verbose: bool) -> str:
    root_extensions_directory = os.environ.get('TORCH_EXTENSIONS_DIR')
    if root_extensions_directory is None:
        root_extensions_directory = get_default_build_root()
        cu_str = ('cpu' if torch.version.cuda is None else
                  f'cu{torch.version.cuda.replace(".", "")}')  # type: ignore[attr-defined]
        python_version = f'py{sys.version_info.major}{sys.version_info.minor}'
        build_folder = f'{python_version}_{cu_str}'

        root_extensions_directory = os.path.join(
            root_extensions_directory, build_folder)

    if verbose:
        print(f'Using {root_extensions_directory} as PyTorch extensions root...')

    build_directory = os.path.join(root_extensions_directory, name)
    if not os.path.exists(build_directory):
        if verbose:
            print(f'Creating extension directory {build_directory}...')
        # This is like mkdir -p, i.e. will also create parent directories.
        os.makedirs(build_directory, exist_ok=True)

    return build_directory


def _get_num_workers(verbose: bool) -> Optional[int]:
    max_jobs = os.environ.get('MAX_JOBS')
    if max_jobs is not None and max_jobs.isdigit():
        if verbose:
            print(f'Using envvar MAX_JOBS ({max_jobs}) as the number of workers...')
        return int(max_jobs)
    if verbose:
        print('Allowing ninja to set a default number of workers... '
              '(overridable by setting the environment variable MAX_JOBS=N)')
    return None


def _run_ninja_build(build_directory: str, verbose: bool, error_prefix: str) -> None:
    command = ['ninja', '-v']
    num_workers = _get_num_workers(verbose)
    if num_workers is not None:
        command.extend(['-j', str(num_workers)])
    env = os.environ.copy()
    # Try to activate the vc env for the users
    if IS_WINDOWS and 'VSCMD_ARG_TGT_ARCH' not in env:
        from setuptools import distutils

        plat_name = distutils.util.get_platform()
        plat_spec = PLAT_TO_VCVARS[plat_name]

        vc_env = distutils._msvccompiler._get_vc_env(plat_spec)
        vc_env = {k.upper(): v for k, v in vc_env.items()}
        for k, v in env.items():
            uk = k.upper()
            if uk not in vc_env:
                vc_env[uk] = v
        env = vc_env
    try:
        sys.stdout.flush()
        sys.stderr.flush()
        # Warning: don't pass stdout=None to subprocess.run to get output.
        # subprocess.run assumes that sys.__stdout__ has not been modified and
        # attempts to write to it by default.  However, when we call _run_ninja_build
        # from ahead-of-time cpp extensions, the following happens:
        # 1) If the stdout encoding is not utf-8, setuptools detachs __stdout__.
        #    https://github.com/pypa/setuptools/blob/7e97def47723303fafabe48b22168bbc11bb4821/setuptools/dist.py#L1110
        #    (it probably shouldn't do this)
        # 2) subprocess.run (on POSIX, with no stdout override) relies on
        #    __stdout__ not being detached:
        #    https://github.com/python/cpython/blob/c352e6c7446c894b13643f538db312092b351789/Lib/subprocess.py#L1214
        # To work around this, we pass in the fileno directly and hope that
        # it is valid.
        stdout_fileno = 1
        subprocess.run(
            command,
            stdout=stdout_fileno if verbose else subprocess.PIPE,
            stderr=subprocess.STDOUT,
            cwd=build_directory,
            check=True,
            env=env)
    except subprocess.CalledProcessError as e:
        # Python 2 and 3 compatible way of getting the error object.
        _, error, _ = sys.exc_info()
        # error.output contains the stdout and stderr of the build attempt.
        message = error_prefix
        # `error` is a CalledProcessError (which has an `ouput`) attribute, but
        # mypy thinks it's Optional[BaseException] and doesn't narrow
        if hasattr(error, 'output') and error.output:  # type: ignore[union-attr]
            message += f": {error.output.decode(*SUBPROCESS_DECODE_ARGS)}"  # type: ignore[union-attr]
        raise RuntimeError(message) from e


def _get_exec_path(module_name, path):
    if IS_WINDOWS and TORCH_LIB_PATH not in os.getenv('PATH', '').split(';'):
        torch_lib_in_path = any(
            os.path.exists(p) and os.path.samefile(p, TORCH_LIB_PATH)
            for p in os.getenv('PATH', '').split(';')
        )
        if not torch_lib_in_path:
            os.environ['PATH'] = f"{TORCH_LIB_PATH};{os.getenv('PATH', '')}"
    return os.path.join(path, f'{module_name}{EXEC_EXT}')


def _import_module_from_library(module_name, path, is_python_module):
    filepath = os.path.join(path, f"{module_name}{LIB_EXT}")
    if is_python_module:
        # https://stackoverflow.com/questions/67631/how-to-import-a-module-given-the-full-path
        spec = importlib.util.spec_from_file_location(module_name, filepath)
        module = importlib.util.module_from_spec(spec)
        assert isinstance(spec.loader, importlib.abc.Loader)
        spec.loader.exec_module(module)
        return module
    else:
        torch.ops.load_library(filepath)


def _write_ninja_file_to_build_library(path,
                                       name,
                                       sources,
                                       extra_cflags,
                                       extra_cuda_cflags,
                                       extra_ldflags,
                                       extra_include_paths,
                                       with_cuda,
                                       is_standalone) -> None:
    extra_cflags = [flag.strip() for flag in extra_cflags]
    extra_cuda_cflags = [flag.strip() for flag in extra_cuda_cflags]
    extra_ldflags = [flag.strip() for flag in extra_ldflags]
    extra_include_paths = [flag.strip() for flag in extra_include_paths]

    # Turn into absolute paths so we can emit them into the ninja build
    # file wherever it is.
    user_includes = [os.path.abspath(file) for file in extra_include_paths]

    # include_paths() gives us the location of torch/extension.h
    system_includes = include_paths(with_cuda)
    # sysconfig.get_path('include') gives us the location of Python.h
    # Explicitly specify 'posix_prefix' scheme on non-Windows platforms to workaround error on some MacOS
    # installations where default `get_path` points to non-existing `/Library/Python/M.m/include` folder
    python_include_path = sysconfig.get_path('include', scheme='nt' if IS_WINDOWS else 'posix_prefix')
    if python_include_path is not None:
        system_includes.append(python_include_path)

    # Windows does not understand `-isystem`.
    if IS_WINDOWS:
        user_includes += system_includes
        system_includes.clear()

    common_cflags = []
    if not is_standalone:
        common_cflags.append(f'-DTORCH_EXTENSION_NAME={name}')
        common_cflags.append('-DTORCH_API_INCLUDE_EXTENSION_H')

    # Note [Pybind11 ABI constants]
    #
    # Pybind11 before 2.4 used to build an ABI strings using the following pattern:
    # f"__pybind11_internals_v{PYBIND11_INTERNALS_VERSION}{PYBIND11_INTERNALS_KIND}{PYBIND11_BUILD_TYPE}__"
    # Since 2.4 compier type, stdlib and build abi parameters are also encoded like this:
    # f"__pybind11_internals_v{PYBIND11_INTERNALS_VERSION}{PYBIND11_INTERNALS_KIND}{PYBIND11_COMPILER_TYPE}{PYBIND11_STDLIB}{PYBIND11_BUILD_ABI}{PYBIND11_BUILD_TYPE}__"
    #
    # This was done in order to further narrow down the chances of compiler ABI incompatibility
    # that can cause a hard to debug segfaults.
    # For PyTorch extensions we want to relax those restrictions and pass compiler, stdlib and abi properties
    # captured during PyTorch native library compilation in torch/csrc/Module.cpp

    for pname in ["COMPILER_TYPE", "STDLIB", "BUILD_ABI"]:
        pval = getattr(torch._C, f"_PYBIND11_{pname}")
        if pval is not None and not IS_WINDOWS:
            common_cflags.append(f'-DPYBIND11_{pname}=\\"{pval}\\"')

    common_cflags += [f'-I{include}' for include in user_includes]
    common_cflags += [f'-isystem {include}' for include in system_includes]

    common_cflags += ['-D_GLIBCXX_USE_CXX11_ABI=' + str(int(torch._C._GLIBCXX_USE_CXX11_ABI))]

    if IS_WINDOWS:
        cflags = common_cflags + COMMON_MSVC_FLAGS + extra_cflags
        cflags = _nt_quote_args(cflags)
    else:
        cflags = common_cflags + ['-fPIC', '-std=c++14'] + extra_cflags

    if with_cuda and IS_HIP_EXTENSION:
        cuda_flags = ['-DWITH_HIP'] + cflags + COMMON_HIP_FLAGS + COMMON_HIPCC_FLAGS
        cuda_flags += extra_cuda_cflags
        cuda_flags += _get_rocm_arch_flags(cuda_flags)
    elif with_cuda:
        cuda_flags = common_cflags + COMMON_NVCC_FLAGS + _get_cuda_arch_flags()
        if IS_WINDOWS:
            for flag in COMMON_MSVC_FLAGS:
                cuda_flags = ['-Xcompiler', flag] + cuda_flags
            for ignore_warning in MSVC_IGNORE_CUDAFE_WARNINGS:
                cuda_flags = ['-Xcudafe', '--diag_suppress=' + ignore_warning] + cuda_flags
            cuda_flags = _nt_quote_args(cuda_flags)
            cuda_flags += _nt_quote_args(extra_cuda_cflags)
        else:
            cuda_flags += ['--compiler-options', "'-fPIC'"]
            cuda_flags += extra_cuda_cflags
            if not any(flag.startswith('-std=') for flag in cuda_flags):
                cuda_flags.append('-std=c++14')
            if os.getenv("CC") is not None:
                cuda_flags = ['-ccbin', os.getenv("CC")] + cuda_flags
    else:
        cuda_flags = None

    def object_file_path(source_file: str) -> str:
        # '/path/to/file.cpp' -> 'file'
        file_name = os.path.splitext(os.path.basename(source_file))[0]
        if _is_cuda_file(source_file) and with_cuda:
            # Use a different object filename in case a C++ and CUDA file have
            # the same filename but different extension (.cpp vs. .cu).
            target = f'{file_name}.cuda.o'
        else:
            target = f'{file_name}.o'
        return target

    objects = [object_file_path(src) for src in sources]
    ldflags = ([] if is_standalone else [SHARED_FLAG]) + extra_ldflags

    # The darwin linker needs explicit consent to ignore unresolved symbols.
    if IS_MACOS:
        ldflags.append('-undefined dynamic_lookup')
    elif IS_WINDOWS:
        ldflags = _nt_quote_args(ldflags)

    ext = EXEC_EXT if is_standalone else LIB_EXT
    library_target = f'{name}{ext}'

    _write_ninja_file(
        path=path,
        cflags=cflags,
        post_cflags=None,
        cuda_cflags=cuda_flags,
        cuda_post_cflags=None,
        sources=sources,
        objects=objects,
        ldflags=ldflags,
        library_target=library_target,
        with_cuda=with_cuda)


def _write_ninja_file(path,
                      cflags,
                      post_cflags,
                      cuda_cflags,
                      cuda_post_cflags,
                      sources,
                      objects,
                      ldflags,
                      library_target,
                      with_cuda) -> None:
    r"""Write a ninja file that does the desired compiling and linking.

    `path`: Where to write this file
    `cflags`: list of flags to pass to $cxx. Can be None.
    `post_cflags`: list of flags to append to the $cxx invocation. Can be None.
    `cuda_cflags`: list of flags to pass to $nvcc. Can be None.
    `cuda_postflags`: list of flags to append to the $nvcc invocation. Can be None.
    `sources`: list of paths to source files
    `objects`: list of desired paths to objects, one per source.
    `ldflags`: list of flags to pass to linker. Can be None.
    `library_target`: Name of the output library. Can be None; in that case,
                      we do no linking.
    `with_cuda`: If we should be compiling with CUDA.
    """
    def sanitize_flags(flags):
        if flags is None:
            return []
        else:
            return [flag.strip() for flag in flags]

    cflags = sanitize_flags(cflags)
    post_cflags = sanitize_flags(post_cflags)
    cuda_cflags = sanitize_flags(cuda_cflags)
    cuda_post_cflags = sanitize_flags(cuda_post_cflags)
    ldflags = sanitize_flags(ldflags)

    # Sanity checks...
    assert len(sources) == len(objects)
    assert len(sources) > 0

    if IS_WINDOWS:
        compiler = os.environ.get('CXX', 'cl')
    else:
        compiler = os.environ.get('CXX', 'c++')

    # Version 1.3 is required for the `deps` directive.
    config = ['ninja_required_version = 1.3']
    config.append(f'cxx = {compiler}')
    if with_cuda:
        if IS_HIP_EXTENSION:
            nvcc = _join_rocm_home('bin', 'hipcc')
        else:
            nvcc = _join_cuda_home('bin', 'nvcc')
        config.append(f'nvcc = {nvcc}')

    if IS_HIP_EXTENSION:
        post_cflags = COMMON_HIP_FLAGS + post_cflags
    flags = [f'cflags = {" ".join(cflags)}']
    flags.append(f'post_cflags = {" ".join(post_cflags)}')
    if with_cuda:
        flags.append(f'cuda_cflags = {" ".join(cuda_cflags)}')
        flags.append(f'cuda_post_cflags = {" ".join(cuda_post_cflags)}')
    flags.append(f'ldflags = {" ".join(ldflags)}')

    # Turn into absolute paths so we can emit them into the ninja build
    # file wherever it is.
    sources = [os.path.abspath(file) for file in sources]

    # See https://ninja-build.org/build.ninja.html for reference.
    compile_rule = ['rule compile']
    if IS_WINDOWS:
        compile_rule.append(
            '  command = cl /showIncludes $cflags -c $in /Fo$out $post_cflags')
        compile_rule.append('  deps = msvc')
    else:
        compile_rule.append(
            '  command = $cxx -MMD -MF $out.d $cflags -c $in -o $out $post_cflags')
        compile_rule.append('  depfile = $out.d')
        compile_rule.append('  deps = gcc')

    if with_cuda:
        cuda_compile_rule = ['rule cuda_compile']
        nvcc_gendeps = ''
        # --generate-dependencies-with-compile was added in CUDA 10.2.
        # Compilation will work on earlier CUDA versions but header file
        # dependencies are not correctly computed.
        required_cuda_version = packaging.version.parse('10.2')
        has_cuda_version = torch.version.cuda is not None
        if has_cuda_version and packaging.version.parse(torch.version.cuda) >= required_cuda_version:
            cuda_compile_rule.append('  depfile = $out.d')
            cuda_compile_rule.append('  deps = gcc')
            # Note: non-system deps with nvcc are only supported
            # on Linux so use --generate-dependencies-with-compile
            # to make this work on Windows too.
            if IS_WINDOWS:
                nvcc_gendeps = '--generate-dependencies-with-compile --dependency-output $out.d'
        cuda_compile_rule.append(
            f'  command = $nvcc {nvcc_gendeps} $cuda_cflags -c $in -o $out $cuda_post_cflags')

    # Emit one build rule per source to enable incremental build.
    build = []
    for source_file, object_file in zip(sources, objects):
        is_cuda_source = _is_cuda_file(source_file) and with_cuda
        rule = 'cuda_compile' if is_cuda_source else 'compile'
        if IS_WINDOWS:
            source_file = source_file.replace(':', '$:')
            object_file = object_file.replace(':', '$:')
        source_file = source_file.replace(" ", "$ ")
        object_file = object_file.replace(" ", "$ ")
        build.append(f'build {object_file}: {rule} {source_file}')

    if library_target is not None:
        link_rule = ['rule link']
        if IS_WINDOWS:
            cl_paths = subprocess.check_output(['where',
                                                'cl']).decode(*SUBPROCESS_DECODE_ARGS).split('\r\n')
            if len(cl_paths) >= 1:
                cl_path = os.path.dirname(cl_paths[0]).replace(':', '$:')
            else:
                raise RuntimeError("MSVC is required to load C++ extensions")
            link_rule.append(f'  command = "{cl_path}/link.exe" $in /nologo $ldflags /out:$out')
        else:
            link_rule.append('  command = $cxx $in $ldflags -o $out')

        link = [f'build {library_target}: link {" ".join(objects)}']

        default = [f'default {library_target}']
    else:
        link_rule, link, default = [], [], []

    # 'Blocks' should be separated by newlines, for visual benefit.
    blocks = [config, flags, compile_rule]
    if with_cuda:
        blocks.append(cuda_compile_rule)
    blocks += [link_rule, build, link, default]
    with open(path, 'w') as build_file:
        for block in blocks:
            lines = '\n'.join(block)
            build_file.write(f'{lines}\n\n')


def _join_cuda_home(*paths) -> str:
    r'''
    Joins paths with CUDA_HOME, or raises an error if it CUDA_HOME is not set.

    This is basically a lazy way of raising an error for missing $CUDA_HOME
    only once we need to get any CUDA-specific path.
    '''
    if CUDA_HOME is None:
        raise EnvironmentError('CUDA_HOME environment variable is not set. '
                               'Please set it to your CUDA install root.')
    return os.path.join(CUDA_HOME, *paths)


def _is_cuda_file(path: str) -> bool:
    valid_ext = ['.cu', '.cuh']
    if IS_HIP_EXTENSION:
        valid_ext.append('.hip')
    return os.path.splitext(path)[1] in valid_ext<|MERGE_RESOLUTION|>--- conflicted
+++ resolved
@@ -16,13 +16,8 @@
 import torch._appdirs
 from .file_baton import FileBaton
 from ._cpp_extension_versioner import ExtensionVersioner
-<<<<<<< HEAD
 from .hipify import hipify_python  # type: ignore[import]
 from .hipify.hipify_python import GeneratedFileCleaner  # type: ignore[import]
-=======
-from .hipify import hipify_python
-from .hipify.hipify_python import GeneratedFileCleaner
->>>>>>> 2e841e68
 from typing import List, Optional, Union, Tuple
 from torch.torch_version import TorchVersion
 
@@ -1427,10 +1422,6 @@
 
                         sources = list(hipified_sources)
 
-<<<<<<< HEAD
-
-=======
->>>>>>> 2e841e68
                     _write_ninja_file_and_build_library(
                         name=name,
                         sources=sources,
