--- conflicted
+++ resolved
@@ -574,11 +574,7 @@
   std::condition_variable workMetaListCV_;
 
   // Vector to Store WorkNCCL pointers
-<<<<<<< HEAD
-  std::list<c10::intrusive_ptr<ProcessGroupNCCL::WorkNCCL>> workList_;
-=======
   std::list<ProcessGroupNCCL::WorkNCCL> workMetaList_;
->>>>>>> d87c180f
 
   // Add Work Pointer to workVector
   void workEnqueue(c10::intrusive_ptr<ProcessGroupNCCL::WorkNCCL>);
