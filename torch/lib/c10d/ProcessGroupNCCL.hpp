#pragma once

#include <chrono>
#include <iostream>
#include <list>
#include <mutex>
#include <thread>
#include <unordered_map>

#include <c10d/NCCLUtils.hpp>
#include <c10d/ProcessGroup.hpp>
#include <c10d/Store.hpp>

#include <ATen/cuda/CUDAContext.h>
#include <ATen/cuda/CUDAEvent.h>
#include <c10/core/Stream.h>
#include <c10/core/StreamGuard.h>
#include <c10/cuda/CUDACachingAllocator.h>
#include <c10/cuda/CUDAStream.h>

#include <torch/custom_class.h>

namespace c10d {

// Environment variable which controls whether or not wait() is blocking or
// non-blocking.
constexpr const char* NCCL_BLOCKING_WAIT = "NCCL_BLOCKING_WAIT";

// Environment variable which controls whether or not we perform Async Error
// Handling with NCCL.
constexpr const char* NCCL_ASYNC_ERROR_HANDLING = "NCCL_ASYNC_ERROR_HANDLING";

// ProcessGroupNCCL implements NCCL bindings for c10d.
//
// All functions of the class are expected to be called in the same order
// across all processes in the process group.  This is the only way that we
// can guarantee to match up the same calls among all processes.
//
// All NCCL functions provided by this class are asynchronous functions. More
// specifically, each NCCL call is scheduled on a separate CUDA stream that is
// different from the current CUDA stream. This is for the purpose of
// achieving potentially concurrency and better performance. As a result,
// it is the callers' responsibility to make sure that the CUDA stream their
// code works on needs to wait for the NCCL operation from
// this class.
//
// This can be done by calling:
//
// either WorkNCCL::wait() or WorkNCCL::synchronize(), both achieves the same
// functionality and are synonyms.
//
// Also note that WorkNCCL::finishedGPUExecution() is a helper function only
// provided by ProcessGroupNCCL to check if the NCCL operation of WorkNCCL has
// finished execution on the GPU (not just scheduled).
//
// Example on using the NCCL process group
//
//   ProcessGroupNCCL pg(store, rank, size);
//   std::shared_ptr<WorkNCCL> work = pg.allreduce(tensors);
//
//   // At this point, NCCL kernel has already by queued successfully
//   // Now, let current stream wait for the NCCL to finish, this function is
//   // async operation as well
//
//   work->wait()
//
//   // Now continue on other work in the current stream.
class ProcessGroupNCCL : public ProcessGroup {
 public:
  class WorkNCCL : public ProcessGroup::Work,
    public std::enable_shared_from_this<WorkNCCL> {
   public:
    // Constructor takes a list of CUDA devices
    WorkNCCL(const std::vector<at::Device>& devices, int rank, OpType opType, const char* profilingTitle = nullptr);
    // Copy constructor doing partial copy without outputs_. Cleanup thread
    // monitors and removes finished works. However it will deadlock when
    // destructs outputs_ tensors who are view tensors in autograd graph.
    WorkNCCL(const WorkNCCL& w);

    virtual ~WorkNCCL();

    // Checks if request has completed. In this specific case of NCCL, it checks
    // if the NCCL operation has completed on the GPU in its own NCCL stream.
    // Non-blocking operation.
    bool isCompleted() override;

    bool isSuccess() const override;

    // Same as calling synchronize() for NCCL work.
    bool wait(std::chrono::milliseconds timeout = kNoTimeout) override;

    void abort() override;

    // Let current stream wait on the completing of the NCCL work
    // Throws on exceptions. Blocking operation, which will wait for work
    // completion.
    void synchronize() override;

    // Synchronize streams by blocking each on the NCCL stream
    void synchronizeStreams();

    // Helper function used in CUDA Stream callbacks to complete WorkNCCL
    // objects and throw exceptions when neeeded.
    void handleNCCLGuard();

    // Helper function that checks if the NCCL kernels have finished
    // execution on the GPUs
    bool finishedGPUExecution();

    // Get a Future object that will be marked as completed internally.
    // It actually returns a FutureNCCL object which is a sub class Future.
    c10::intrusive_ptr<c10::ivalue::Future> getFuture() override;

    // Helper function that sets an exception_ptr on the WorkNCCL object.
    void setException(std::exception_ptr exception_ptr);

    // Helper function that returns True if the WorkNCCL object has timed out
    // and False otherwise.
    bool timedOut();

    std::vector<at::Tensor> result() override;

   protected:
    // The cached list of CUDA devices to operate on
    std::vector<at::Device> devices_;

    // The CUDA events tracking this work item on multiple CUDA devices
    std::shared_ptr<std::vector<at::cuda::CUDAEvent>> cudaEvents_;

    // The NCCL communicators used for this work item.
    std::vector<std::shared_ptr<NCCLComm>> ncclComms_;

    // Tensors used for barrier op
    std::vector<at::Tensor> barrierTensors_;

    // Clone of blockingWait_ from ProcessGroupNCCL.
    bool blockingWait_ = false;

    // Clone of opTimeout_ from ProcessGroupNCCL.
    std::chrono::milliseconds opTimeout_;

    // Time point representing when the work started.
    std::chrono::time_point<std::chrono::steady_clock> workStartTime_;

    // Wrapper method for the static checkForNCCLErrors which can be overridden
    // for tests.
    virtual std::exception_ptr checkForNCCLErrors(
        const std::vector<std::shared_ptr<NCCLComm>>& ncclComms) const;

    friend std::ostream& operator<<(
        std::ostream& output,
        const WorkNCCL& workNCCL);

   private:
    // Helper function for synchronize
    void synchronizeInternal(std::chrono::milliseconds timeout);
    // Checks for NCCL errors and sets an appropriate exception_ptr.
    void checkAndSetException();

    // Checks for NCCL errors and throws an appropriate exception.
    void checkAndThrowException();

    // Just checks whether GPU execution has completed, without modifying
    // exception_ptr.
    bool finishedGPUExecutionInternal() const;

    // Reference to the store so that we can write aborted communicators
    // to the store.
    c10::intrusive_ptr<Store> store_;

    // Store a reference to NCCL collective's outputs to be used by getFuture.
    std::shared_ptr<std::vector<at::Tensor>> outputs_;

    friend class ProcessGroupNCCL;
  };

  struct Options : torch::CustomClassHolder {
    explicit Options();

    // return intrusive_ptr of the object
    static c10::intrusive_ptr<Options> create(
        std::chrono::milliseconds timeout = kNoTimeout,
        bool isHighStream = false) {
      return c10::make_intrusive<Options>();
    }

    std::chrono::milliseconds opTimeout;
    bool isHighPriorityStream;
  };

  // FutureNCCL is a subclass of ivalue's Future. The goal is to use
  // this class in getFuture API of WorkNCCL. This Future is mostly a
  // wrapper to synchronize streams appropriately and it mostly enables
  // the async programming model of CUDA while trying to adhere to the
  // Future interface. FutureNCCL does not support NCCL_BLOCKING_WAIT flag
  // or NCCL's barrier().
  //
  // If created by WorkNCCL's getFuture API, FutureNCCL has a reference to
  // WorkNCCL's cudaEvents, NCCL collective's outputs, and the device index of
  // outputs' device. Its value is NCCL collective's
  // outputs. FutureNCCL only supports single-process single-device mode where
  // the size of outputs is equal to 1.
  //
  // If created by FutureNCCL's then callback, its value becomes the value of
  // callback() and its cudaEvents will record the NCCL stream that runs that
  // callback. Before invoking the callback, FutureNCCL will synchronize its
  // own cudaEvents with the stream that runs the callback. This design
  // enables synchronizing the appropriate streams and avoids stalling PyTorch's
  // default stream while running the callback. In case of multiple then
  // callbacks, each will be executed on its own fresh stream.
  struct FutureNCCL : at::ivalue::Future {
   public:
    explicit FutureNCCL(
        at::IValue value,
        c10::DeviceIndex deviceIndex,
        std::shared_ptr<std::vector<at::cuda::CUDAEvent>> cudaEvents)
        : at::ivalue::Future(c10::ListType::create(c10::TensorType::get())),
          value_(std::move(value)),
          deviceIndex_(deviceIndex),
          cudaEvents_(std::move(cudaEvents)) {
      TORCH_INTERNAL_ASSERT(
          cudaEvents_->size() == 1,
          "FutureNCCL only supports single-process single-device mode.");
    }

    explicit FutureNCCL(c10::DeviceIndex deviceIndex)
        : at::ivalue::Future(c10::ListType::create(c10::TensorType::get())),
          deviceIndex_(deviceIndex) {}

    // Gets the current stream of the device and synchronizes recorded streams
    // with that. It will return after synchronizing the correct GPU streams to
    // ensure we can have async CUDA execution and it does not wait for the
    // entire operation to complete on GPU.
    void wait() override {
      if (error_) {
        throw *error_;
      }
      auto stream = at::cuda::getCurrentCUDAStream(deviceIndex_);
      (*cudaEvents_)[0].block(stream);
    }

    // If FutureNCCL was created by FutureNCCL::then, its value would be empty
    // initially. FutureNCCL::then will later use this method to set its value
    // to the return value of the callback.
    void markCompleted(at::IValue value) override {
      TORCH_INTERNAL_ASSERT(
          value_.isNone(),
          "Attempting to set value of a FutureNCCL which has a value."
          "FutureNCCL's value was internally set to NCCL collective's "
          "outputs or the return value of the callback.");
      value_ = std::move(value);

      if (cudaEvents_ == nullptr) {
        // Create a new cudaEvents object of size 1 that will record the current
        // stream after callback and will be passed to the new FutureNCCL.
        cudaEvents_ = std::make_shared<std::vector<at::cuda::CUDAEvent>>(1);
        // In case of chained then callback calls, cudaEvents
        // records callback's stream.
        (*cudaEvents_)[0].record(at::cuda::getDefaultCUDAStream(deviceIndex_));
      }
    }

    // Just returns FutureNCCL's value after wait returns.
    at::IValue value() override {
      TORCH_INTERNAL_ASSERT(hasValue(), "FutureNCCL's value is None.")
      wait();
      return value_;
    }

    const at::IValue& constValue() override {
      TORCH_INTERNAL_ASSERT(hasValue(), "FutureNCCL's value is None.")
      wait();
      return value_;
    }

    // Adds a callback to FutureNCCL. It invokes the callback inline after
    // synchronizing FutureNCCL's own cudaEvents with the stream that runs
    // this callback. This new FutureNCCL's cudaEvents will record the
    // callback's stream and will have the result value of the callback.
    void addCallback(std::function<void(void)> callback) override {
      // FIXME Should we find a way to allow to change the priority of streams?
      at::cuda::CUDAStream stream =
          at::cuda::getStreamFromPool(/*isHighPriority=*/false, deviceIndex_);

      // Do not free the underlying data storage of value_ before its
      // usage on the stream finishes.
      for (const at::DataPtr& data_ptr : extractDataPtrs(value_)) {
        c10::cuda::CUDACachingAllocator::recordStream(data_ptr, stream);
      }

      (*cudaEvents_)[0].block(stream);
      // Use the dedicated callback stream to run callback.
      c10::StreamGuard streamGuard{stream};
      callback();
    }

    // Adds a callback to FutureNCCL, and returns another FutureNCCL to hold
    // the return value of the callback and new cudaEvents that recorded the
    // stream that runs this callback.
    c10::intrusive_ptr<Future> then(
        std::function<at::IValue(void)> callback,
        at::TypePtr /* unused */) override {
      auto fut = c10::make_intrusive<FutureNCCL>(deviceIndex_);

      // Cannot move capture std::function in lambda, because it cannot deduce
      // the template type for std::function. Hence use std::bind to explicitly
      // specify types.
      addCallback(std::bind(
          [&](std::function<at::IValue(void)> cb) {
            try {
              fut->markCompleted(at::IValue(cb()));
<<<<<<< HEAD
=======
              // In case of chained then callback calls, thenFutCudaEvents
              // records callback's stream.
              (*thenFutCudaEvents)[0].record(
                  at::cuda::getCurrentCUDAStream(deviceIndex_));
>>>>>>> 0e49a422
            } catch (const std::exception& e) {
              fut->setError(std::current_exception());
            }
          },
          std::move(callback)));
      return fut;
    }

    // Checks cudaEventQuery with cudaEvents. Returns true if a FutureError was
    // recorded or the entire operation is completed on the GPU.
    bool completed() const override {
      if (error_) {
        return true;
      }
      // Checking the work's corresponding CUDA events' status
      auto ret = cudaEventQuery((*cudaEvents_)[0]);
      return ret != cudaErrorNotReady || ret == cudaSuccess;
    }

    bool hasValue() const override {
      return !value_.isNone();
    }

    void setDataPtrExtractor(DataPtrExtractor data_ptr_extractor) override {
      dataPtrExtractor_ = std::move(data_ptr_extractor);
    }

   private:
    at::IValue value_;
    c10::DeviceIndex deviceIndex_;
    std::shared_ptr<std::vector<at::cuda::CUDAEvent>> cudaEvents_;
    DataPtrExtractor dataPtrExtractor_;
    c10::optional<FutureError> error_;

    std::vector<std::reference_wrapper<const at::DataPtr>> extractDataPtrs(
        const at::IValue& value) {
      std::vector<std::reference_wrapper<const at::DataPtr>> data_ptrs;
      if (dataPtrExtractor_ != nullptr) {
        // If a Python communication hook is used, dataPtrExtractor_ will be
        // set in torch/csrc/jit/python/pybind_utils.h, which allows Python
        // dependency to be imported.
        data_ptrs = dataPtrExtractor_(value);
      } else {
        // If a C++ communication hook is used, use the default extractor.
        data_ptrs = at::ivalue::Future::defaultDataPtrExtractor(value);
      }
      TORCH_INTERNAL_ASSERT(data_ptrs.size() == 1, "expected exactly 1 tensor");
      return data_ptrs;
    }
  };

  // If you wish to create multiple process groups, each with a potentially
  // different rank and size, you can do so by passing a new store instance
  // to each one. If you have only a single store object, you can
  // use the `c10d::PrefixStore` to derive scoped instances.
  // This is also what the Python API in torch.distributed does.
  //
  // The process group instance keeps a reference to the store because
  // it may be used long after the constructor runs. In fact, the constructor
  // doesn't create any NCCL communicators. A single NCCL communicator can
  // only be used on a specific set of devices, and are therefore created
  // on-demand when a collective runs. If another collective is executed later,
  // against a different set of devices, the process group creates another NCCL
  // communicator. These NCCL communicators are cached and reused if possible.
  //
  ProcessGroupNCCL(
      const c10::intrusive_ptr<Store>& store,
      int rank,
      int size,
      c10::intrusive_ptr<Options> options = Options::create());

  // This constructor includes the deprecated `groupName` argument.
  // If you have existing code that uses the `groupName`, you can replace
  // it by specifying a `c10d::PrefixStore(groupName, store)` for store.
  C10_DEPRECATED ProcessGroupNCCL(
      const c10::intrusive_ptr<Store>& store,
      int rank,
      int size,
      const std::string& groupName,
      c10::intrusive_ptr<Options> options = Options::create())
      : ProcessGroupNCCL(store, rank, size, options) {}

  virtual ~ProcessGroupNCCL();

  c10::intrusive_ptr<ProcessGroup::Work> broadcast(
      std::vector<at::Tensor>& tensors,
      const BroadcastOptions& opts = BroadcastOptions()) override;

  c10::intrusive_ptr<ProcessGroup::Work> allreduce(
      std::vector<at::Tensor>& tensors,
      const AllreduceOptions& opts = AllreduceOptions()) override;

  c10::intrusive_ptr<ProcessGroup::Work> allreduce_coalesced(
      std::vector<at::Tensor>& tensors,
      const AllreduceCoalescedOptions& opts =
          AllreduceCoalescedOptions()) override;

  c10::intrusive_ptr<ProcessGroup::Work> reduce(
      std::vector<at::Tensor>& tensors,
      const ReduceOptions& opts = ReduceOptions()) override;

  c10::intrusive_ptr<ProcessGroup::Work> allgather(
      std::vector<std::vector<at::Tensor>>& outputTensors,
      std::vector<at::Tensor>& inputTensors,
      const AllgatherOptions& opts = AllgatherOptions()) override;

  c10::intrusive_ptr<ProcessGroup::Work> allgather_base(
      at::Tensor& outputbuffer,
      at::Tensor& inputbuffer,
      const AllgatherOptions& opts = AllgatherOptions()) override;

  c10::intrusive_ptr<ProcessGroup::Work> allgather_coalesced(
      std::vector<std::vector<at::Tensor>>& outputTensorLists,
      std::vector<at::Tensor>& inputTensors,
      const AllgatherOptions& opts = AllgatherOptions()) override;

  c10::intrusive_ptr<ProcessGroup::Work> reduce_scatter(
      std::vector<at::Tensor>& outputTensors,
      std::vector<std::vector<at::Tensor>>& inputTensors,
      const ReduceScatterOptions& opts = ReduceScatterOptions()) override;

  c10::intrusive_ptr<ProcessGroup::Work> barrier(
      const BarrierOptions& opts = BarrierOptions()) override;

  c10::intrusive_ptr<ProcessGroup::Work> alltoall_base(
      at::Tensor& outputTensor,
      at::Tensor& inputTensor,
      std::vector<int64_t>& outputSplitSizes,
      std::vector<int64_t>& inputSplitSizes,
      const AllToAllOptions& opts = AllToAllOptions()) override;

  c10::intrusive_ptr<ProcessGroup::Work> alltoall(
      std::vector<at::Tensor>& outputTensors,
      std::vector<at::Tensor>& inputTensors,
      const AllToAllOptions& opts = AllToAllOptions()) override;

  c10::intrusive_ptr<ProcessGroup::Work> send(
      std::vector<at::Tensor>& tensors,
      int dstRank,
      int tag) override;

  c10::intrusive_ptr<ProcessGroup::Work> recv(
      std::vector<at::Tensor>& tensors,
      int srcRank,
      int tag) override;

  static void groupStart();

  static void groupEnd();

  // Unsupported Ops
  c10::intrusive_ptr<ProcessGroup::Work> gather(
      std::vector<std::vector<at::Tensor>>& outputTensors,
      std::vector<at::Tensor>& inputTensors,
      const GatherOptions& opts = GatherOptions()) override;

  c10::intrusive_ptr<ProcessGroup::Work> scatter(
      std::vector<at::Tensor>& outputTensors,
      std::vector<std::vector<at::Tensor>>& inputTensors,
      const ScatterOptions& opts = ScatterOptions()) override;

  c10::intrusive_ptr<ProcessGroup::Work> recvAnysource(
      std::vector<at::Tensor>& tensors,
      int tag) override;

  static const int64_t kProcessGroupNCCLOpTimeoutMillis;

 protected:
  // Helper that broadcasts nccl unique ID to all ranks through the store
  void broadcastUniqueNCCLID(
      ncclUniqueId* ncclID,
      OpType opType,
      const std::string& devicesKey,
      int p2pRank);

  // Helper that either looks up the cached NCCL communicators or creates
  // a new set of NCCL communicators as a cache entry
  std::vector<std::shared_ptr<NCCLComm>>& getNCCLComm(
      const std::string& devicesKey,
      const std::vector<at::Device>& devices,
      OpType opType,
      int p2pRank = 0,
      bool isSendRecvSelf = false);

  // Wrapper method which can be overridden for tests.
  virtual std::exception_ptr checkForNCCLErrors(
      const std::vector<std::shared_ptr<NCCLComm>>& ncclComms);

  virtual c10::intrusive_ptr<ProcessGroupNCCL::WorkNCCL> initWork(
      std::vector<at::Device> devices,
      int rank,
      OpType opType,
      const char* profilingTitle=nullptr);

 private:
  // Helper that encapsulates work shared across all collective communication
  // primitives.  The callbacks have the following signatures:
  //
  //    ncclResult_t fn(at::Tensor& input, at::Tensor& output,
  //                    ncclComm_t, at::cuda::CUDAStream&);
  //    void {pre,post}(std::vector<at::cuda::CUDAStream&>);
  template <typename Fn>
  c10::intrusive_ptr<ProcessGroup::Work> collective(
      std::vector<at::Tensor>& input,
      std::vector<at::Tensor>& output,
      Fn fn,
      OpType opType,
      const char* profilingTitle = nullptr);
  template <typename Fn, typename PreProcess, typename PostProcess>
  c10::intrusive_ptr<ProcessGroup::Work> collective(
      std::vector<at::Tensor>& input,
      std::vector<at::Tensor>& output,
      Fn fn,
      PreProcess pre,
      PostProcess post,
      OpType opType,
      const char* profilingTitle = nullptr);

  // Helper that encapsulates work shared across point-to-point communication
  // primitives. It is the same structure as the helper used for collective
  // communicaiton primitives.
  template <typename Fn>
  c10::intrusive_ptr<ProcessGroup::Work> pointToPoint(
      std::vector<at::Tensor>& tensor,
      Fn fn,
      int peer,
      OpType opType);
  template <typename Fn, typename PreProcess, typename PostProcess>
  c10::intrusive_ptr<ProcessGroup::Work> pointToPoint(
      std::vector<at::Tensor>& tensor,
      Fn fn,
      int peer,
      OpType opType,
      PreProcess pre,
      PostProcess post);

  // Checks for NCCL errors on each of the communicators and returns an
  // appropriate exception_ptr (nullptr if no errors).
  static std::exception_ptr checkForNCCLErrorsInternal(
      const std::vector<std::shared_ptr<NCCLComm>>& ncclComms);

  // Function that runs as part of a separate thread and checks for errors on
  // NCCL communicators. We need a separate thread to check for NCCL errors
  // since we can't rely on the user calling certain methods like wait(),
  // isCompleted() etc. to detect and remediate errors. In addition to this, we
  // need a mechanism to safely abort and remove NCCL communicators from our
  // cache. This can be done cleanly by having a thread for the ProcessGroupNCCL
  // class. Attempting to modify the communicator cache from the WorkNCCL class
  // might run into issues with object lifetime since the ProcessGroupNCCL
  // object might get destroyed before the WorkNCCL object.
  void ncclCommWatchdog();

  void ncclCommWatchdogInternal();

  // This function iterates through the list of WorkNCCL objects in the
  // workList_ corresponding to incomplete collectives and then aborts NCCL
  // communicators associated with timed out collectives.
  void abortTimedOutCollectives(
      std::unordered_set<std::string>& abortedCommIds);

  void workCleanupLoop();

 protected:
  static const int64_t kWatchdogThreadSleepMillis;
  static const int64_t kWorkCleanupThreadSleepMillis;

  // The store is used to broadcast the NCCL unique ID of rank 0.
  c10::intrusive_ptr<Store> store_;

  // The number of NCCL communicators that have been created during
  // the lifetime of this process group. This sequence number is
  // used to scope keys used in the store.
  uint64_t ncclCommCounter_{0};

  // The NCCL communicator that the process group has cached.
  //
  // For collective operations:
  // The key is a list of GPU devices that an operation is operating on
  // The GPU devices are stored in a device sequence and the cache NCCL
  // communicator is associated with this GPU device sequence
  //
  // e.g. If the process group op only uses device 0, then the value of
  // the used device string stored (value of the hashmap) would be "0".
  //
  //      If the process group op uses device 0 - 7 and the each tensor of the
  //      input tensor list is on device, 0, 1, 2, 3, 4, 5, 6, 7 separately,
  //      then the value of the used device string (key) stored would be
  //      "0,1,2,3,4,5,6,7"
  //
  //      If the process group op uses device 0 - 7 and the each tensor of the
  //      input tensor list is on device, 0, 4, 5, 6, 7, 1, 2, 3 separately,
  //      then the value of the used device string stored would be
  //      "0,4,5,6,7,1,2,3"
  //
  //      Note that the order of the device for the tensor list matters.
  //
  // For point-to-point operations:
  // The key is a string of my current rank and the peer process rank.
  // e.g. If process 1 and process 2 are involved in a point-to-point
  // communication, the key will be "1:2" on both processes. Note: this is for
  // the scenario where there is only 1 GPU per process. When it comes to
  // multiple GPUs per process, this part may need to redesigned.
  std::unordered_map<std::string, std::vector<std::shared_ptr<NCCLComm>>>
      devNCCLCommMap_;

  // Map from ncclUniqueId to appropriate communicator.
  std::unordered_map<std::string, std::vector<std::shared_ptr<NCCLComm>>>
      ncclIdToCommMap_;

  // Mutex to guard maps like devNCCLCommMap_ and ncclIdToCommMap_.
  std::mutex mutex_;

  // Watchdog thread which looks for errors on the cached NCCL communicators.
  std::thread ncclCommWatchdogThread_;

  // Whether or not we should terminate the watchdog and workCleanup threads.
  std::atomic<bool> terminateProcessGroup_;

  // Condition variable to control how long the watchdog thread waits.
  std::condition_variable watchdogCV_;

  // Mutex for watchdog.
  std::mutex watchdogCVMutex_;

  // Thread that removes NCCL Work upon timeout
  std::thread workCleanupThread_;

  // Mutex to Guard workMetaList_
  std::mutex workMetaListMutex_;

  // Condition Variable for timeout thread sleep
  std::condition_variable workMetaListCV_;

  // Vector to Store WorkNCCL pointers
  std::list<ProcessGroupNCCL::WorkNCCL> workMetaList_;

  // Add Work Pointer to workVector
  void workEnqueue(c10::intrusive_ptr<ProcessGroupNCCL::WorkNCCL>);

  // The CUDA steams used by NCCL kernels
  std::unordered_map<std::string, std::vector<at::cuda::CUDAStream>>
      ncclStreams_;

  // The CUDA events used to sync NCCL streams
  std::unordered_map<std::string, std::vector<at::cuda::CUDAEvent>> ncclEvents_;

  // Device Indexes used for all collectives in this group
  std::set<int> usedDeviceIdxs_;

  // map from the key: "group name + pg counter (ID)" to the
  // unique NCCL ID count. This needs to be group and pg specific
  //
  // For each process group, we need a uniform unique NCCL ID counter to ensure
  // that NCCL operation in this process group can be completed successfully.
  // Since each process group ID belongs to a group name, the key to this map
  // is a combination of group name and ProcessGroupNCCL ID.
  static std::unordered_map<std::string, ssize_t> pgUniqueNCCLIDCnt_;

  // map from group name to the pg counter (ID) within that group
  //
  // For each group with the "group name" (which is the key), we need to
  // keep track of a unique process group ID when creating a new
  // ProcessGroupNCCL for this "group name". Therefore, the value of this
  // map keeps the unique ProcessGroupNCCL's ID for a specific group with
  // the "group name". The reason we need a per-group process group ID counter
  // is that different group can have different ranks and we need ensure that
  // each group has its own uniform process group ID for all its ranks.
  static std::unordered_map<std::string, ssize_t> processGroupCounterMap_;

  // Whether or not wait() and synchronize() are blocking operations that wait
  // for the operation to complete.
  bool blockingWait_ = false;

  // Whether ot not the workCleanupThread is used to perform async error
  // handling.
  bool asyncErrorHandling_ = false;

  // Timeout for operations. This is only used when blockingWait_ is enabled.
  std::chrono::milliseconds opTimeout_;

  // Set of communicators that this process group has aborted and their
  // ncclUniqueId has been written to the store. We don't need a lock
  // for this map since only the watchdog thread accesses this set. The
  // set contains the string representation of ncclUniqueId.
  std::unordered_set<std::string> abortedComms_;

  // Schedule NCCL operations on high priority CUDA streams.
  bool isHighPriorityStream_ = false;

  // The number of active ncclGroupStart() calls. This counter will be increased
  // by 1 when ncclGroupStart() is called and decreased by 1 when ncclGroupEnd()
  // is called.
  static thread_local uint64_t ncclActiveGroupCounter_;
};

} // namespace c10d<|MERGE_RESOLUTION|>--- conflicted
+++ resolved
@@ -256,7 +256,7 @@
         cudaEvents_ = std::make_shared<std::vector<at::cuda::CUDAEvent>>(1);
         // In case of chained then callback calls, cudaEvents
         // records callback's stream.
-        (*cudaEvents_)[0].record(at::cuda::getDefaultCUDAStream(deviceIndex_));
+        (*cudaEvents_)[0].record(at::cuda::getCurrentCUDAStream(deviceIndex_));
       }
     }
 
@@ -309,13 +309,6 @@
           [&](std::function<at::IValue(void)> cb) {
             try {
               fut->markCompleted(at::IValue(cb()));
-<<<<<<< HEAD
-=======
-              // In case of chained then callback calls, thenFutCudaEvents
-              // records callback's stream.
-              (*thenFutCudaEvents)[0].record(
-                  at::cuda::getCurrentCUDAStream(deviceIndex_));
->>>>>>> 0e49a422
             } catch (const std::exception& e) {
               fut->setError(std::current_exception());
             }
