import torch
import torch.nn as nn
import torch.nn.intrinsic as nni
import torch.nn.intrinsic.quantized as nniq
import torch.nn.quantized as nnq
import torch.nn.quantized._reference as nnqr
from torch.nn.quantized.modules.utils import WeightedQuantizedModule
from . import subgraph_rewriter_FORKED_DO_NOT_USE
from .graph_module import QuantizedGraphModule
from .quantized_fusion_patterns_and_replacements import get_fbgemm_patterns_and_replacements
from .match_utils import is_match
from .match_utils import MatchAllNode
from ..utils import _parent_name, check_node
from typing import Dict, Tuple, Type, List
from torch.fx import Node


def is_fixed_qparams_node(node, modules):
    func_list = [
        torch.nn.functional.hardsigmoid,
        torch.nn.functional.sigmoid,
        torch.sigmoid,
        torch.tanh,
    ]
    method_list = [
        'hardsigmoid',
        'hardsigmoid_',
        'sigmoid',
        'sigmoid_',
        'tanh',
        'tanh_',
    ]
    module_type_list = [
        torch.nn.Hardsigmoid,
        torch.nn.Sigmoid,
        torch.nn.Tanh,
    ]
    is_call_function = node.op == "call_function" and node.target in func_list
    is_call_method = node.op == "call_method" and node.target in method_list
    is_call_module = node.op == "call_module" and type(modules[str(node.target)]) in module_type_list
    return is_call_function, is_call_method, is_call_module

# Mapping from reference module class to the replacement quantized module class for lowering
<<<<<<< HEAD
LOWER_MODULE_MAP: Dict[Type[nn.Module], Type[WeightedQuantizedModule]] = {
=======
# TODO: fix typing, the key is reference module
LOWER_MODULE_MAP: Dict[Type[torch.nn.Module], Type[ReferenceableQuantizedModule]] = {
>>>>>>> 2b63d2c3
    nnqr.Linear: nnq.Linear,
    nnqr.Conv1d: nnq.Conv1d,
    nnqr.Conv2d: nnq.Conv2d,
    nnqr.Conv3d: nnq.Conv3d,
}

# TODO: merge with LOWER_MODULE_MAP after we merge
# _lower_weighted_ref_module and special_pattern_replacement
SPECIAL_PATTERN_LOWER_MODULE_MAP = {
    nn.BatchNorm2d: nnq.BatchNorm2d,
    nn.BatchNorm3d: nnq.BatchNorm3d,
}

# Mapping from fused module class to a 2-tuple of:
#   1) The inner reference module class
#   2) The replacement quantized module class for lowering
LOWER_FUSED_MODULE_MAP: Dict[Type[nn.Module], Tuple[Type[nn.Module], Type[WeightedQuantizedModule]]] = {
    nni.LinearReLU: (nnqr.Linear, nniq.LinearReLU)
}

def _lower_weighted_ref_module(model: QuantizedGraphModule) -> QuantizedGraphModule:
    """
    Traverse the graph and find dequantize - ref module - quantize patterns
    and replace them with the quantized version of the ref module.
    """
    for ref_class in list(LOWER_MODULE_MAP.keys()) + list(LOWER_FUSED_MODULE_MAP.keys()):
        pattern = (torch.quantize_per_tensor,
                   (ref_class, "dequantize"),
                   MatchAllNode, MatchAllNode, MatchAllNode)
        modules = dict(model.named_modules(remove_duplicate=False))
        nodes = list(model.graph.nodes)
        # TODO: maybe orgnize this better (e.g. break down to more functions)
        # to make this function more readable
        for n in model.graph.nodes:
            if not is_match(modules, n, pattern):
                continue
            q_node = n
            ref_node = q_node.args[0]
            dq_node = ref_node.args[0]
            # get output scale/zero_point/dtype from the quantize node
            scale_node = q_node.args[1]
            zero_point_node = q_node.args[2]
            dtype = q_node.args[3]

            # this can be removed if we add support for "get_attr" in is_match
            if scale_node.op != "get_attr" or zero_point_node.op != "get_attr":
                print("Find the pattern but scale_node and zero_point node are not `get_attr`,"
                      f"got: {scale_node.format_node} {zero_point_node.format_node()}")
                continue

            # this can be removed if we add support for constants in is_match
            if dtype != torch.quint8:
                print(f"Only qint8 output for quantized op is supported, got: {dtype}")
                continue

            # change this pattern to use the corresponding quantized module
            ref_module = modules[ref_node.target]
            output_scale = getattr(model, scale_node.target)
            output_zero_point = getattr(model, zero_point_node.target)
            # For fused modules, we also check whether the inner module is a reference module
            # If so, we replace the entire fused module with the corresponding quantized module
            if ref_class in LOWER_FUSED_MODULE_MAP:
                inner_ref_class, q_class = LOWER_FUSED_MODULE_MAP[ref_class]
                if type(ref_module[0]) != inner_ref_class:
                    continue
            else:
                q_class = LOWER_MODULE_MAP[type(ref_module)]
            assert issubclass(q_class, WeightedQuantizedModule)  # suppress mypy warnings
            q_module = q_class.from_reference(ref_module, output_scale, output_zero_point)

            # replace reference module with quantized module
            parent_name, module_name = _parent_name(ref_node.target)
            setattr(modules[parent_name], module_name, q_module)
            # remove dq node:
            dq_node_input = dq_node.args[0]

            dq_node.replace_all_uses_with(dq_node_input)
            model.graph.erase_node(dq_node)

            # remove q node and args:
            q_node.replace_all_uses_with(ref_node)
            model.graph.erase_node(q_node)
            model.graph.erase_node(scale_node)
            model.graph.erase_node(zero_point_node)
        model.recompile()
    return model

def special_pattern_replacement(model: QuantizedGraphModule) -> QuantizedGraphModule:
    modules = dict(model.named_modules(remove_duplicate=False))
    nodes = list(model.graph.nodes)
    for n in model.graph.nodes:
        q_node = n
        is_quantize = q_node.target == torch.quantize_per_tensor
        is_to_fp16 = q_node.op == "call_method" and q_node.target == "to" and q_node.args[1] == torch.float16
        if not (is_quantize or is_to_fp16):
            continue
        ref_node = q_node.args[0]
        # get output scale/zero_point/dtype from the quantize node
        # ref_node, scale_node, zero_point_node, dtype = q_node.args
        # TODO: add safety checks that users for the ref_node and dq_node needs to be one

        is_call_function, is_call_method, is_call_module = is_fixed_qparams_node(ref_node, modules)
        if is_to_fp16 and (is_call_function or is_call_method or is_call_module):
            # TODO: add a warning or error out here? (bc-breaking if error out)
            continue

        is_call_function, is_call_method, is_call_module = check_node(ref_node, modules)
        if not (is_call_module or is_call_function or is_call_method):
            continue
        dq_node_or_nodes = ref_node.args[0]
        assert isinstance(dq_node_or_nodes, Node) or isinstance(dq_node_or_nodes, (tuple, list))
        is_dequantize = False
        if isinstance(dq_node_or_nodes, Node):
            is_dequantize = dq_node_or_nodes.op == 'call_method' and \
                dq_node_or_nodes.target == 'dequantize'
        elif isinstance(dq_node_or_nodes, (tuple, list)):
            is_dequantize = all(
                x.op == 'call_method' and x.target == 'dequantize'
                for x in dq_node_or_nodes)

        if not is_dequantize:
            continue

        # TODO: enable we have patterns that needs to swap the modules
        if is_call_module:
            ref_module = modules[ref_node.target]
            if type(ref_module) in SPECIAL_PATTERN_LOWER_MODULE_MAP and is_quantize:
                qmodule_cls = SPECIAL_PATTERN_LOWER_MODULE_MAP.get(type(ref_module))
                scale_node = q_node.args[1]
                zero_point_node = q_node.args[2]
                output_scale = getattr(model, scale_node.target)
                output_zero_point = getattr(model, zero_point_node.target)

                qmodule = qmodule_cls.from_reference(ref_module, output_scale, output_zero_point)  # type:ignore[union-attr]
                # replace reference module with quantized module
                parent_name, module_name = _parent_name(ref_node.target)
                setattr(modules[parent_name], module_name, qmodule)

        # remove dq node:
        dq_nodes: List[Node] = []
        if isinstance(dq_node_or_nodes, Node):
            dq_nodes = [dq_node_or_nodes]
        elif isinstance(dq_node_or_nodes, (tuple, list)):
            dq_nodes = list(dq_node_or_nodes)

        for dq_node in dq_nodes:
            dn_input = dq_node.args[0]
            dq_node.replace_all_uses_with(dn_input)
            model.graph.erase_node(dq_node)

        # store q node args
        q_node_args = list(q_node.args)[1:]

        # replace uses of q node with input and remove q node
        q_node_input = q_node.args[0]
        q_node.replace_all_uses_with(q_node_input)
        model.graph.erase_node(q_node)

        # remove q node args
        for n in q_node_args:
            if isinstance(n, Node):
                model.graph.erase_node(n)


    model.recompile()
    return model

def _lower_to_native_backend(model: QuantizedGraphModule) -> QuantizedGraphModule:
    """ Lower a quantized reference model (with reference quantized operator patterns)
    to the native backend in PyTorch (fbgemm/qnnpack), both backends shares the same
    operator signature so they can be lowered with the same function
    """
    model = _lower_weighted_ref_module(model)
    for pattern, replacement in get_fbgemm_patterns_and_replacements():
        subgraph_rewriter_FORKED_DO_NOT_USE.replace_pattern(model, pattern, replacement)
    special_pattern_replacement(model)
    model.graph.lint()
    return model<|MERGE_RESOLUTION|>--- conflicted
+++ resolved
@@ -41,12 +41,7 @@
     return is_call_function, is_call_method, is_call_module
 
 # Mapping from reference module class to the replacement quantized module class for lowering
-<<<<<<< HEAD
 LOWER_MODULE_MAP: Dict[Type[nn.Module], Type[WeightedQuantizedModule]] = {
-=======
-# TODO: fix typing, the key is reference module
-LOWER_MODULE_MAP: Dict[Type[torch.nn.Module], Type[ReferenceableQuantizedModule]] = {
->>>>>>> 2b63d2c3
     nnqr.Linear: nnq.Linear,
     nnqr.Conv1d: nnq.Conv1d,
     nnqr.Conv2d: nnq.Conv2d,
