--- conflicted
+++ resolved
@@ -949,14 +949,10 @@
         rpc._set_rpc_timeout(0.1)
 
         if self.rank == 0:
-<<<<<<< HEAD
-            with self.assertRaisesRegex(RuntimeError, "timed out after 0\\.10 seconds"):
-=======
             with self.assertRaisesRegex(
                 RuntimeError,
                 "timed out in _all_gather after 0\\.10 seconds"
             ):
->>>>>>> 4d80c8c6
                 rpc.api._all_gather(SlowPickleClass(0.5))
         else:
             with self.assertRaisesRegex(RuntimeError, "timeout.*100 ms"):
