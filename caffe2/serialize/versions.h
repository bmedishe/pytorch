#pragma once

#include <cstdint>

namespace caffe2 {
namespace serialize {

<<<<<<< HEAD
=======
// Flag that controls if we want to enable upgraders
// in the server side. When this flag is set to False,
// it will switch to old dynamic versioning approach
#define ENABLE_UPGRADERS true

>>>>>>> e1b84e1b
constexpr uint64_t kMinSupportedFileFormatVersion = 0x1L;
constexpr uint64_t kMaxSupportedFileFormatVersion = 0x6L;

// Versions (i.e. why was the version number bumped?)

// Note [Dynamic Versions and torch.jit.save vs. torch.save]
//
// Our versioning scheme has a "produced file format version" which
// describes how an archive is to be read. The version written in an archive
// is at least this current produced file format version, but may be greater
// if it includes certain symbols. We refer to these conditional versions
// as "dynamic," since they are identified at runtime.
//
// Dynamic versioning is useful when an operator's semantics are updated.
// When using torch.jit.save we want those semantics to be preserved. If
// we bumped the produced file format version on every change, however,
// then older versions of PyTorch couldn't read even simple archives, like
// a single tensor, from newer versions of PyTorch. Instead, we
// assign dynamic versions to these changes that override the
// produced file format version as needed. That is, when the semantics
// of torch.div changed it was assigned dynamic version 4, and when
// torch.jit.saving modules that use torch.div those archives also have
// (at least) version 4. This prevents earlier versions of PyTorch
// from accidentally performing the wrong kind of division. Modules
// that don't use torch.div or other operators with dynamic versions
// can write the produced file format version, and these programs will
// run as expected on earlier versions of PyTorch.
//
// While torch.jit.save attempts to preserve operator semantics,
// torch.save does not. torch.save is analogous to pickling Python, so
// a function that uses torch.div will have different behavior if torch.saved
// and torch.loaded across PyTorch versions. From a technical perspective,
// torch.save ignores dynamic versioning.

// 1. Initial version
// 2. Removed op_version_set version numbers
// 3. Added type tags to pickle serialization of container types
// 4. (Dynamic) Stopped integer division using torch.div
//      (a versioned symbol preserves the historic behavior of versions 1--3)
// 5. (Dynamic) Stops torch.full inferring a floating point dtype
//      when given bool or integer fill values.
// 6. Write version string to `./data/version` instead of `version`.
constexpr uint64_t kProducedFileFormatVersion = 0x3L;

// The version we write when the archive contains bytecode.
// It must be higher or eq to kProducedFileFormatVersion.
// Because torchscript changes is likely introduce bytecode change.
// If kProducedFileFormatVersion is increased, kProducedBytecodeVersion
// should be increased too. The relationship is:
// kMaxSupportedFileFormatVersion >= (most likely ==) kProducedBytecodeVersion
//   >= kProducedFileFormatVersion
// If a format change is forward compatible (still readable by older
// executables), we will not increment the version number, to minimize the
// risk of breaking existing clients. TODO: A better way would be to allow
// the caller that creates a model to specify a maximum version that its
// clients can accept.
// Versions:
//  0x1L: Initial version
//  0x2L: (Comment missing)
//  0x3L: (Comment missing)
//  0x4L: (update) Added schema to function tuple. Forward-compatible change.
//  0x5L: (update) Update bytecode is sharing constant tensor files from torchscript, and only serialize
//  extra tensors that are not in the torchscript constant table. Also update tensor storage schema adapting
//  to the unify format, the root key of tensor storage is updated from {index} to
//  {the_pointer_value_the_tensor.storage}, for example: `140245072983168.storage`
//  Forward-compatibility change.
//  0x6L: Implicit opereator versioning using number of specified argument.
//  Refer to the summary of https://github.com/pytorch/pytorch/pull/56845
//  for details.
//  0x7L: Enable support for operators with default arguments plus out arguments.
constexpr uint64_t kProducedBytecodeVersion = 0x7L;

static_assert(kProducedBytecodeVersion >= kProducedFileFormatVersion,
    "kProducedBytecodeVersion must be higher or equal to kProducedFileFormatVersion.");

// Introduce kMinSupportedBytecodeVersion and kMaxSupportedBytecodeVersion
// for limited backward/forward compatibility support of bytecode. If
// kMinSupportedBytecodeVersion <= model_version <= kMaxSupportedBytecodeVersion (in loader),
// we should support this model_version. For example, we provide a wrapper to
// handle an updated operator.
constexpr uint64_t kMinSupportedBytecodeVersion = 0x3L;
constexpr uint64_t kMaxSupportedBytecodeVersion = 0x7L;

} // namespace serialize
} // namespace caffe2<|MERGE_RESOLUTION|>--- conflicted
+++ resolved
@@ -1,20 +1,21 @@
 #pragma once
-
 #include <cstdint>
 
 namespace caffe2 {
 namespace serialize {
 
-<<<<<<< HEAD
-=======
 // Flag that controls if we want to enable upgraders
 // in the server side. When this flag is set to False,
 // it will switch to old dynamic versioning approach
 #define ENABLE_UPGRADERS true
 
->>>>>>> e1b84e1b
 constexpr uint64_t kMinSupportedFileFormatVersion = 0x1L;
+
+#if ENABLE_UPGRADERS
+constexpr uint64_t kMaxSupportedFileFormatVersion = 0x7L;
+#else
 constexpr uint64_t kMaxSupportedFileFormatVersion = 0x6L;
+#endif
 
 // Versions (i.e. why was the version number bumped?)
 
@@ -55,7 +56,23 @@
 // 5. (Dynamic) Stops torch.full inferring a floating point dtype
 //      when given bool or integer fill values.
 // 6. Write version string to `./data/version` instead of `version`.
+
+#if ENABLE_UPGRADERS
+// This is set to 7 from 3 due to a different interpretation of what
+// file format version is. Whenever there is new upgrader introduced,
+// this number should be bumped.
+//     1. aten::div is changed at version 4
+//     2. aten::full is changed at version 5
+//     3. torch.package uses version 6
+constexpr uint64_t kProducedFileFormatVersion = 0x7L;
+#else
 constexpr uint64_t kProducedFileFormatVersion = 0x3L;
+#endif
+
+// Absolute minimum version we will write packages. This
+// means that every package from now on will always be
+// greater than this number.
+constexpr uint64_t kMinProducedFileFormatVersion = 0x3L;
 
 // The version we write when the archive contains bytecode.
 // It must be higher or eq to kProducedFileFormatVersion.
