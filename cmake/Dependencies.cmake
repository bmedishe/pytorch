--- conflicted
+++ resolved
@@ -1692,59 +1692,6 @@
     add_compile_options(-mcpu=cortex-a9)
   endif()
 
-<<<<<<< HEAD
-=======
-  CHECK_INCLUDE_FILE(cpuid.h HAVE_CPUID_H)
-  # Check for a cpuid intrinsic
-  if(HAVE_CPUID_H)
-      CHECK_C_SOURCE_COMPILES("#include <cpuid.h>
-          int main()
-          {
-              unsigned int eax, ebx, ecx, edx;
-              return __get_cpuid(0, &eax, &ebx, &ecx, &edx);
-          }" HAVE_GCC_GET_CPUID)
-  endif()
-  if(HAVE_GCC_GET_CPUID)
-    add_compile_options(-DHAVE_GCC_GET_CPUID)
-  endif()
-
-  CHECK_C_SOURCE_COMPILES("#include <stdint.h>
-      static inline void cpuid(uint32_t *eax, uint32_t *ebx,
-                               uint32_t *ecx, uint32_t *edx)
-      {
-        uint32_t a = *eax, b, c = *ecx, d;
-        asm volatile ( \"cpuid\" : \"+a\"(a), \"=b\"(b), \"+c\"(c), \"=d\"(d) );
-        *eax = a; *ebx = b; *ecx = c; *edx = d;
-      }
-      int main() {
-        uint32_t a,b,c,d;
-        cpuid(&a, &b, &c, &d);
-        return 0;
-      }" NO_GCC_EBX_FPIC_BUG)
-
-  if(NOT NO_GCC_EBX_FPIC_BUG)
-    add_compile_options(-DUSE_GCC_GET_CPUID)
-  endif()
-
-  find_package(VSX) # checks VSX
-  find_package(ZVECTOR) # checks ZVECTOR
-  # checks AVX and AVX2. Already called once in MiscCheck.cmake. Called again here for clarity --
-  # cached results will be used so no extra overhead.
-  find_package(AVX)
-
-  # we don't set -mavx and -mavx2 flags globally, but only for specific files
-  # however, we want to enable the AVX codepaths, so we still need to
-  # add USE_AVX and USE_AVX2 macro defines
-  if(C_AVX_FOUND)
-    message(STATUS "AVX compiler support found")
-    add_compile_options(-DUSE_AVX)
-  endif()
-  if(C_AVX2_FOUND)
-    message(STATUS "AVX2 compiler support found")
-    add_compile_options(-DUSE_AVX2)
-  endif()
-
->>>>>>> 883797d8
   if(WIN32 AND NOT CYGWIN)
     set(BLAS_INSTALL_LIBRARIES "OFF"
       CACHE BOOL "Copy the required BLAS DLLs into the TH install dirs")
